--- conflicted
+++ resolved
@@ -290,21 +290,6 @@
             password: 'example-password',
           })
           ```
-<<<<<<< HEAD
-=======
-      - name: Sign up with redirect.
-        description: |
-          Sometimes you want to control where the user is redirected to after they are logged in. Supabase supports this for 
-          any URL path on your website (the base domain must be the same as the domain in your Auth settings).
-        js: |
-          ```js
-          const { user, session, error } = await supabase.auth.signIn({
-            provider: 'github'
-          }, {
-            redirectTo: 'https://example.com/welcome'
-          })
-          ```
->>>>>>> 183d467e
       - name: Sign up with third-party providers.
         description: |
           You can sign up with OAuth providers using the [`signIn()`](/docs/reference/javascript/auth-signin#sign-in-using-third-party-providers) method.
