import React from 'react'
import classnames from 'classnames'
import Layout from '@theme/Layout'
import Link from '@docusaurus/Link'
import useDocusaurusContext from '@docusaurus/useDocusaurusContext'
import useBaseUrl from '@docusaurus/useBaseUrl'
import styles from './styles.module.css'
import SubscribeExample from '../../docs/snippets/SubscribeExample.mdx'

const features = [
  {
    title: <>Chat apps</>,
    imageUrl: '',
    description: <>Build a realtime chat application using PostgreSQL and Expo.</>,
    href: '/docs/guides/examples',
  },
  {
    title: <>Realtime dashboards</>,
    imageUrl: '',
    description: <>Build live dashboards using PostgreSQL and D3.js.</>,
    href: '/docs/guides/examples',
  },
  {
    title: <>Event sourcing</>,
    imageUrl: '',
    description: <>Log all your database changes to an immutable logging system.</>,
    href: '/docs/guides/examples',
  },
]

function Feature({ imageUrl, title, description, href }) {
  const imgUrl = useBaseUrl(imageUrl)
  return (
    <div className={classnames('col', styles.feature)}>
      <a className={classnames('card', styles.featureCard)} href={href}>
        <div className="card__body">
          {imgUrl && (
            <div className="">
              <img className={styles.featureImage} src={imgUrl} alt={title} />
            </div>
          )}
          <h3>{title}</h3>
          <p>{description}</p>
        </div>
      </a>
    </div>
  )
}

function Home() {
  const context = useDocusaurusContext()
  const { siteConfig = {} } = context
  return (
    <Layout title={`${siteConfig.title}`} description={siteConfig.tagline}>
      <header className={classnames('hero shadow--md', styles.heroBanner)}>
        <div className="container text--center">
          <h2 className="hero__title">{siteConfig.tagline}</h2>
          <p className="hero__subtitle">
            Add a Realtime API to your PostgreSQL database without a single line of code.
          </p>
          <div>
            {/* <img
              src="/img/hero.png"
              alt="Supabase"
              className={classnames(styles.heroImage)}
            /> */}
          </div>
          <Link
            className={classnames(
              'button button--outline button--md button--secondary',
              styles.button
            )}
            to={useBaseUrl('docs/about')}
          >
            Learn More
          </Link>
          <Link
            className={classnames(
              'button button--outline button--md button--primary',
              styles.button
            )}
            to={'https://app.supabase.io'}
          >
            Request Early Access
          </Link>
        </div>
      </header>

      <main>
        {features && features.length && (
          <section className={styles.features}>
            <div className="container">
              <h2 className="with-underline">Use Cases</h2>
              <div className="row">
                {features.map((props, idx) => (
                  <Feature key={idx} {...props} />
                ))}
              </div>
            </div>
          </section>
        )}

        <section className={styles.forDevelopers}>
          <div className="container">
            <div className="row">
              <div className="col col--8 col--offset-2">
                <h2 className="with-underline text--center">For Developers</h2>
                <p className="text--center">
                  We're a bunch of developers, building tools for developers. Tools that we even use
                  ourselves. This means we are obsessed with solving your problems, because they
                  solve our problems too. We prioritise the intrinsic features first - features like
                  performance and simplicity. We believe that sometimes, doing less is better.
                </p>
              </div>
            </div>
            <div className="row">
<<<<<<< HEAD
              <div class="col col--9">
                <SubscribeExample />
=======
              <div className="col col--9">
                <p>Code here</p>
>>>>>>> 66529db8
              </div>
              <div className="col col--3">
                <button className="button button--block button--primary">Realtime</button>
                <button className="button button--block button--link">Get records</button>
                <button className="button button--block button--link">Create Records</button>
              </div>
            </div>
          </div>
        </section>

        <section style={{ marginTop: 40, padding: 20 }} className="hero is--dark">
          <div className="container text--right">
            <div className="">
              <strong>Try Supabase for free</strong>
              <Link
                className={classnames(
                  'button button--outline button--md button--primary',
                  styles.button
                )}
                to={'https://app.supabase.io'}
              >
                GO
              </Link>
            </div>
          </div>
        </section>
      </main>
    </Layout>
  )
}

export default Home<|MERGE_RESOLUTION|>--- conflicted
+++ resolved
@@ -114,13 +114,8 @@
               </div>
             </div>
             <div className="row">
-<<<<<<< HEAD
               <div class="col col--9">
                 <SubscribeExample />
-=======
-              <div className="col col--9">
-                <p>Code here</p>
->>>>>>> 66529db8
               </div>
               <div className="col col--3">
                 <button className="button button--block button--primary">Realtime</button>
