const ui = require('./ui.config.js')
const svgToDataUri = require('mini-svg-data-uri')

const twConfigRef = require('./tw-config-ref')
const color = require('./../ui/styles/tw-extend/color')

function generateTwColorClasses(globalKey, twAttributes) {
  let classes = {}
  Object.values(twAttributes).map((attr, i) => {
    const attrKey = Object.keys(twAttributes)[i]
    if (attrKey.includes(globalKey)) {
      classes = {
        ...classes,
        [attrKey.split('-').splice(1).join('-')]: attr,
      }
    }
  })
  return classes
}

const uiConfig = ui({
  mode: 'JIT',
  content: [
    '../../packages/common/**/*.{ts,tsx}',
    '../../packages/ui/**/*.{tsx,ts,js}',
    './src/**/*.{ts,tsx,mdx}',
    './components/**/*.tsx',
    './layouts/**/*.tsx',
    './pages/**/*.{tsx,mdx}',
    './docs/**/*.{tsx,mdx}',
    './_blog/*.mdx',
    // purge styles from supabase ui theme
  ],
  darkMode: 'class',
  theme: {
    accentColor: (theme) => ({
      ...theme('colors'),
      ...generateTwColorClasses('accentColor', color),
    }),
    backgroundColor: (theme) => ({
      ...theme('colors'),
      ...generateTwColorClasses('backgroundColor', color),
    }),
    borderColor: (theme) => ({
      ...theme('colors'),
      ...generateTwColorClasses('borderColor', color),
    }),
    boxShadowColor: (theme) => ({
      ...theme('colors'),
      ...generateTwColorClasses('boxShadowColor', color),
    }),
    caretColor: (theme) => ({
      ...theme('colors'),
      ...generateTwColorClasses('caretColor', color),
    }),
    divideColor: (theme) => ({
      ...theme('colors'),
      ...generateTwColorClasses('divideColor', color),
    }),
    outlineColor: (theme) => ({
      ...theme('colors'),
      ...generateTwColorClasses('outlineColor', color),
    }),
    ringColor: (theme) => ({
      ...theme('colors'),
      ...generateTwColorClasses('ringColor', color),
    }),
    ringOffsetColor: (theme) => ({
      ...theme('colors'),
      ...generateTwColorClasses('ringOffsetColor', color),
    }),
    textColor: (theme) => ({
      ...theme('colors'),
      ...generateTwColorClasses('textColor', color),
    }),
    textDecorationColor: (theme) => ({
      ...theme('colors'),
      ...generateTwColorClasses('textDecorationColor', color),
    }),
    extend: {
      typography: ({ theme }) => ({
        // Removal of backticks in code blocks for tailwind v3.0
        // https://github.com/tailwindlabs/tailwindcss-typography/issues/135
        DEFAULT: {
          css: {
            'code::before': {
              content: '""',
            },
            'code::after': {
              content: '""',
            },
            '--tw-prose-body': theme('colors.scale[1100]'),
            '--tw-prose-headings': theme('colors.scale[1200]'),
            '--tw-prose-lead': theme('colors.scale[1100]'),
            '--tw-prose-links': theme('colors.scale[1100]'),
            '--tw-prose-bold': theme('colors.scale[1100]'),
            '--tw-prose-counters': theme('colors.scale[1100]'),
            '--tw-prose-bullets': theme('colors.scale[900]'),
            '--tw-prose-hr': theme('colors.scale[500]'),
            '--tw-prose-quotes': theme('colors.scale[1100]'),
            '--tw-prose-quote-borders': theme('colors.scale[500]'),
            '--tw-prose-captions': theme('colors.scale[700]'),
            '--tw-prose-code': theme('colors.scale[1200]'),
            '--tw-prose-pre-code': theme('colors.scale[900]'),
            '--tw-prose-pre-bg': theme('colors.scale[400]'),
            '--tw-prose-th-borders': theme('colors.scale[500]'),
            '--tw-prose-td-borders': theme('colors.scale[200]'),
            '--tw-prose-invert-body': theme('colors.scale[200]'),
            '--tw-prose-invert-headings': theme('colors.white'),
            '--tw-prose-invert-lead': theme('colors.scale[500]'),
            '--tw-prose-invert-links': theme('colors.white'),
            '--tw-prose-invert-bold': theme('colors.white'),
            '--tw-prose-invert-counters': theme('colors.scale[400]'),
            '--tw-prose-invert-bullets': theme('colors.scale[600]'),
            '--tw-prose-invert-hr': theme('colors.scale[700]'),
            '--tw-prose-invert-quotes': theme('colors.scale[100]'),
            '--tw-prose-invert-quote-borders': theme('colors.scale[700]'),
            '--tw-prose-invert-captions': theme('colors.scale[400]'),
            // the following are typography overrides
            // examples can be seen here —> https://github.com/tailwindlabs/tailwindcss-typography/blob/master/src/styles.js
            // reset all header font weights
            'h1, h2, h3, h4, h5': {
              fontWeight: '400',
            },
            h2: {
              fontWeight: '400',
            },
            p: {
              fontWeight: '400',
            },
            pre: {
              background: 'none',
              padding: 0,
              marginBottom: '32px',
            },
            ul: {
              listStyleType: 'none',
              paddingLeft: '1rem',
            },
            'ul li': {
              position: 'relative',
            },
            'ul li::before': {
              position: 'absolute',
              top: '0.75rem',
              left: '-1rem',
              height: '0.125rem',
              width: '0.5rem',
              borderRadius: '0.25rem',
              backgroundColor: 'var(--colors-scale7)',
              content: '""',
            },
            ol: {
              paddingLeft: '1rem',
              counterReset: 'item',
              listStyleType: 'none',
            },
            'ol li': { display: 'block', position: 'relative', paddingLeft: '1rem' },
            'ol li::before': {
              position: 'absolute',
              top: '0.25rem',
              left: '-1rem',
              height: '1.2rem',
              width: '1.2rem',
              borderRadius: '0.25rem',
              backgroundColor: 'var(--colors-scale3)',
              border: '1px solid var(--colors-scale5)',
              content: 'counter(item) "  "',
              counterIncrement: 'item',
              fontSize: '12px',
              color: 'var(--colors-scale9)',
              display: 'flex',
              alignItems: 'center',
              justifyContent: 'center',
            },

            'p img': {
              border: '1px solid var(--colors-scale4)',
              borderRadius: '4px',
              overflow: 'hidden',
            },
            iframe: {
              border: '1px solid ' + theme('borderColor.DEFAULT'),
              borderRadius: theme('borderRadius.lg'),
            },
            td: {
              borderBottom: '1px solid ' + theme('colors.scale[400]'),
            },
            code: {
              fontWeight: '400',
              padding: '0.2rem 0.4rem',
              backgroundColor: theme('colors.scale[400]'),
              border: '1px solid ' + theme('colors.scale[500]'),
              borderRadius: theme('borderRadius.lg'),
              wordBreak: 'break-all',
            },
            a: {
              position: 'relative',
              transition: 'color 0.3s ease-in-out',
              paddingBottom: '2px',
              fontWeight: '400',
              color: 'var(--colors-scale12)',
              textDecorationLine: 'underline',
              textDecorationColor: 'var(--colors-brand7)',
              textDecorationThickness: '1px',
              textUnderlineOffset: '4px',
            },
            'a:hover': {
              textDecorationColor: 'var(--colors-brand9)',
            },
          },
        },

        toc: {
          css: {
            ul: {
              'list-style-type': 'none',
              'padding-left': 0,
              margin: 0,
              li: {
                'padding-left': 0,
              },
              a: {
                display: 'block',
                marginBottom: '0.4rem',
                'text-decoration': 'none',
                fontSize: '0.8rem',
                fontWeight: '200',
                color: theme('colors.scale[1100]'),
                '&:hover': {
                  color: theme('colors.scale[1200]'),
                },
                'font-weight': '400',
              },
              // margin: 0,
              ul: {
                'list-style-type': 'none',
                li: {
                  marginTop: '0.2rem',
                  marginBottom: '0.2rem',
                  'padding-left': '0 !important',
                  'margin-left': '0.5rem',
                },
                a: {
                  fontWeight: '200',
                  color: theme('colors.scale[1000]'),
                  '&:hover': {
                    color: theme('colors.scale[1200]'),
                  },
                },
              },
            },
          },
        },
      }),
      screens: {
        xs: '480px',
      },
      fontFamily: {
        sans: ['custom-font', 'Helvetica Neue', 'Helvetica', 'Arial', 'sans-serif'],
        mono: ['Office Code Pro', 'Source Code Pro', 'Menlo', 'monospace'],
      },
      backgroundImage: (theme) => ({
        squiggle: `url("${svgToDataUri(
          `<svg xmlns="http://www.w3.org/2000/svg" viewBox="0 0 6 3" enable-background="new 0 0 6 3" width="6" height="3" fill="${theme(
            'colors.yellow.400'
          )}"><polygon points="5.5,0 2.5,3 1.1,3 4.1,0"/><polygon points="4,0 6,2 6,0.6 5.4,0"/><polygon points="0,2 1,3 2.4,3 0,0.6"/></svg>`
        )}")`,
      }),
      keyframes: {
        'flash-code': {
          '0%': { backgroundColor: 'rgba(63, 207, 142, 0.1)' },
          '100%': { backgroundColor: 'transparent' },
        },
      },
      animation: {
        'flash-code': 'flash-code 1s forwards',
        'flash-code-slow': 'flash-code 2s forwards',
      },
    },
  },
<<<<<<< HEAD
  plugins: [require('@tailwindcss/typography')],
})

/**
 * Merge Supabase UI and Tailwind CSS configurations
 * @param {object} tailwindConfig - Tailwind config object
 * @return {object} new config object
 */
function wrapper(tailwindConfig) {
  let purge
  if (Array.isArray(tailwindConfig.purge)) {
    purge = {
      content: tailwindConfig.purge,
    }
  } else {
    purge = tailwindConfig.purge
  }
  return deepMerge({ ...tailwindConfig, purge }, uiConfig, {
    arrayMerge: arrayMergeFn,
  })
}

module.exports = wrapper
=======
  plugins: [
    require('@tailwindcss/typography'),
    function ({ addUtilities, addVariant }) {
      addUtilities({
        // prose (tailwind typography) helpers
        // useful for removing margins in prose styled sections
        '.prose--remove-p-margin p': {
          margin: '0',
        },
      })
    },
  ],
})
>>>>>>> 005359de
<|MERGE_RESOLUTION|>--- conflicted
+++ resolved
@@ -279,8 +279,18 @@
       },
     },
   },
-<<<<<<< HEAD
-  plugins: [require('@tailwindcss/typography')],
+  plugins: [
+    require('@tailwindcss/typography'),
+    function ({ addUtilities, addVariant }) {
+      addUtilities({
+        // prose (tailwind typography) helpers
+        // useful for removing margins in prose styled sections
+        '.prose--remove-p-margin p': {
+          margin: '0',
+        },
+      })
+    },
+  ],
 })
 
 /**
@@ -302,19 +312,4 @@
   })
 }
 
-module.exports = wrapper
-=======
-  plugins: [
-    require('@tailwindcss/typography'),
-    function ({ addUtilities, addVariant }) {
-      addUtilities({
-        // prose (tailwind typography) helpers
-        // useful for removing margins in prose styled sections
-        '.prose--remove-p-margin p': {
-          margin: '0',
-        },
-      })
-    },
-  ],
-})
->>>>>>> 005359de
+module.exports = wrapper