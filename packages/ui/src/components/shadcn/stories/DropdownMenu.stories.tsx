--- conflicted
+++ resolved
@@ -121,8 +121,6 @@
  * to learn how to use render functions.
  */
 
-<<<<<<< HEAD
-
 const DemoContainer = ({ children }: { children: React.ReactNode }) => (
   <div className="flex justify-center items-center w-full h-full min-h-[400px]">
     {children}
@@ -215,99 +213,6 @@
         </DropdownMenuContent>
       </DropdownMenu>
     </DemoContainer>
-=======
-export const Default = {
-  args: {
-    // children: 'Hello world',
-    // type: 'primary',
-  },
-  render: ({}) => (
-    <DropdownMenu>
-      <DropdownMenuTrigger asChild>
-        <Button variant="outline">Open</Button>
-      </DropdownMenuTrigger>
-      <DropdownMenuContent className="w-56">
-        <DropdownMenuLabel>My Account</DropdownMenuLabel>
-        <DropdownMenuSeparator />
-        <DropdownMenuGroup>
-          <DropdownMenuItem>
-            <User className="mr-2" />
-            <span>Profile</span>
-            <DropdownMenuShortcut>⇧⌘P</DropdownMenuShortcut>
-          </DropdownMenuItem>
-          <DropdownMenuItem>
-            <CreditCard className="mr-2" />
-            <span>Billing</span>
-            <DropdownMenuShortcut>⌘B</DropdownMenuShortcut>
-          </DropdownMenuItem>
-          <DropdownMenuItem>
-            <Settings className="mr-2" />
-            <span>Settings</span>
-            <DropdownMenuShortcut>⌘S</DropdownMenuShortcut>
-          </DropdownMenuItem>
-          <DropdownMenuItem>
-            <Keyboard className="mr-2" />
-            <span>Keyboard shortcuts</span>
-            <DropdownMenuShortcut>⌘K</DropdownMenuShortcut>
-          </DropdownMenuItem>
-        </DropdownMenuGroup>
-        <DropdownMenuSeparator />
-        <DropdownMenuGroup>
-          <DropdownMenuItem>
-            <Users className="mr-2" />
-            <span>Team</span>
-          </DropdownMenuItem>
-          <DropdownMenuSub>
-            <DropdownMenuSubTrigger>
-              <UserPlus className="mr-2" />
-              <span>Invite users</span>
-            </DropdownMenuSubTrigger>
-            <DropdownMenuPortal>
-              <DropdownMenuSubContent>
-                <DropdownMenuItem>
-                  <Mail className="mr-2" />
-                  <span>Email</span>
-                </DropdownMenuItem>
-                <DropdownMenuItem>
-                  <MessageSquare className="mr-2" />
-                  <span>Message</span>
-                </DropdownMenuItem>
-                <DropdownMenuSeparator />
-                <DropdownMenuItem>
-                  <PlusCircle className="mr-2" />
-                  <span>More...</span>
-                </DropdownMenuItem>
-              </DropdownMenuSubContent>
-            </DropdownMenuPortal>
-          </DropdownMenuSub>
-          <DropdownMenuItem>
-            <Plus className="mr-2" />
-            <span>New Team</span>
-            <DropdownMenuShortcut>⌘+T</DropdownMenuShortcut>
-          </DropdownMenuItem>
-        </DropdownMenuGroup>
-        <DropdownMenuSeparator />
-        <DropdownMenuItem>
-          <Github className="mr-2" />
-          <span>GitHub</span>
-        </DropdownMenuItem>
-        <DropdownMenuItem>
-          <LifeBuoy className="mr-2" />
-          <span>Support</span>
-        </DropdownMenuItem>
-        <DropdownMenuItem disabled>
-          <Cloud className="mr-2" />
-          <span>API</span>
-        </DropdownMenuItem>
-        <DropdownMenuSeparator />
-        <DropdownMenuItem>
-          <LogOut className="mr-2" />
-          <span>Log out</span>
-          <DropdownMenuShortcut>⇧⌘Q</DropdownMenuShortcut>
-        </DropdownMenuItem>
-      </DropdownMenuContent>
-    </DropdownMenu>
->>>>>>> 718fcfec
   ),
 }
 
