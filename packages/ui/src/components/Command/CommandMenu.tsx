import { useRouter } from 'next/router'
import * as React from 'react'

import { useCommandState } from 'cmdk-supabase'
import { CreditCard, Settings, User } from 'lucide-react'
import { IconBook } from '../Icon/icons/IconBook'
import { IconCopy } from '../Icon/icons/IconCopy'
import { IconInbox } from '../Icon/icons/IconInbox'
import { IconMonitor } from '../Icon/icons/IconMonitor'
import AiCommand from './AiCommand'
import {
  CommandDialog,
  CommandEmpty,
  CommandGroup,
  CommandInput,
  CommandItem,
  CommandLabel,
  CommandList,
  CommandShortcut,
} from './Command.utils'
import { useCommandMenu } from './CommandMenuProvider'
// import { SearchProvider } from './SearchProvider'
import navItems from './command-nav-items.json'
import { NavItem } from './Command.types'
import { AiIcon } from './Command.icons'
import { IconArrowRight } from '../Icon/icons/IconArrowRight'
import { IconLifeBuoy } from '../Icon/icons/IconLifeBuoy'
import DocsSearch from './DocsSearch'

export const COMMAND_ROUTES = {
  AI: 'Supabase AI',
  DOCS_SEARCH: 'Docs Search',
  THEME: 'Theme',
}

interface IActions {
  toggleTheme: () => void
}

const iconPicker = {
  arrowRight: <IconArrowRight />,
  book: <IconBook />,
  inbox: <IconInbox />,
}

<<<<<<< HEAD
const SearchOnlyItem = (props: any) => {
=======
const SearchOnlyItem = ({ children, isSubItem, ...props }: any) => {
>>>>>>> 7a4151d2
  const search = useCommandState((state) => state.search)
  // if search is empty & items is marked as a subItem, don't show it
  // ie: only show these items in search results, not top level
  if (!search && isSubItem) return null
  return <CommandItem {...props}>{children}</CommandItem>
}

const CommandMenu = () => {
  const [search, setSearch] = React.useState('')
  const [pages, setPages] = React.useState([])
  const page = pages[pages.length - 1]
  const router = useRouter()
  const { isOpen, setIsOpen, actions } = useCommandMenu()

  const ThemeOptions = ({ isSubItem = false }) => {
    return (
      <CommandGroup>
        <SearchOnlyItem
          isSubItem={isSubItem}
          onSelect={() => {
            actions.toggleTheme(true)
            setIsOpen(false)
          }}
        >
          Change Theme to dark
        </SearchOnlyItem>
        <SearchOnlyItem
          isSubItem={isSubItem}
          onSelect={() => {
            actions.toggleTheme(false)
            setIsOpen(false)
          }}
        >
          Change Theme to light
        </SearchOnlyItem>
      </CommandGroup>
    )
  }

  const SearchableChildItems = ({ isSubItem = false }) => {
    return (
      <CommandGroup>
        {/* output only subItems  */}
        {navItems.items
          .filter((item) => item.sites.includes('docs'))
          .flatMap((item) => item.subItems)
          .map((item) => (
            <SearchOnlyItem
              icon={item.icon}
              isSubItem={isSubItem}
              onSelect={() => {
                console.log('hay')
              }}
            >
              {item.label}
            </SearchOnlyItem>
          ))}
      </CommandGroup>
    )
  }

  function handleSetPages(pages: any, keepSearch: any) {
    setPages(pages)
    if (!keepSearch) setSearch('')
  }

  const showCommandInput = page === undefined

  return (
    <>
      <CommandDialog
        page={page}
        visible={isOpen}
        onOpenChange={setIsOpen}
        onCancel={() => setIsOpen(!open)}
        size={'xlarge'}
        className={'max-h-[70vh] lg:max-h-[50vh] overflow-hidden overflow-y-auto'}
        onKeyDown={(e) => {
          // Escape goes to previous page
          // Backspace goes to previous page when search is empty
          if (
            e.key === 'Escape'
            // || (e.key === 'Backspace' && !search)
          ) {
            e.preventDefault()
            if (!page) setIsOpen(false)
            setSearch('')
            setPages((pages) => pages.slice(0, -1))
          }
        }}
      >
        {pages.length > 0 && (
          <div className="flex w-full gap-2 px-4 pt-4 justify-items-start flex-row">
            <CommandShortcut onClick={() => setPages([])}>{'Home'}</CommandShortcut>
            {pages.map((page, index) => (
              <CommandShortcut
                key={page}
                onClick={() => {
                  if (index === pages.length - 1) {
                    return
                  }
                  setPages((pages) => pages.slice(0, index - 1))
                }}
              >
                {page}
              </CommandShortcut>
            ))}
          </div>
        )}
        {showCommandInput && (
          <CommandInput
            placeholder="Type a command or search..."
            value={search}
            onValueChange={setSearch}
          />
        )}
        <CommandList className={['my-2', showCommandInput && 'max-h-[300px]'].join(' ')}>
          {!page && (
            <>
              <CommandGroup heading="Documentation" forceMount>
                <CommandItem
                  onSelect={() => {
                    handleSetPages([...pages, COMMAND_ROUTES.AI], false)
                  }}
                  forceMount
                >
                  <AiIcon />
                  <span className="text-transparent bg-clip-text bg-gradient-to-r from-purple-900 to-purple-1100">
                    Ask Supabase AI
                    {search ? (
                      <>
                        {': '}
                        <span className="text-scale-1200 font-semibold">{search}</span>
                      </>
                    ) : (
                      '...'
                    )}
                  </span>
                </CommandItem>
                <CommandItem
                  onSelect={() => handleSetPages([...pages, COMMAND_ROUTES.DOCS_SEARCH], true)}
                  forceMount
                >
                  <IconBook className="" />

                  <span>
                    Search the docs
                    {search ? (
                      <>
                        {': '}
                        <span className="text-scale-1200 font-semibold">{search}</span>
                      </>
                    ) : (
                      '...'
                    )}
                  </span>
                </CommandItem>
              </CommandGroup>

              <CommandGroup heading="Navigation">
                {navItems.docsTools.map((item) => (
                  <CommandItem onSelect={() => router.push(item.url)}>
                    <IconArrowRight className="text-scale-900" />
                    <CommandLabel>
                      Go to <span className="font-bold"> {item.label}</span>
                    </CommandLabel>
                  </CommandItem>
                ))}
              </CommandGroup>

              <CommandGroup heading="Support">
                {navItems.docsSupport.map((item) => (
                  <CommandItem onSelect={() => router.push(item.url)}>
                    <IconLifeBuoy className="text-scale-900" />
                    <CommandLabel>
                      Go to <span className="font-bold"> {item.label}</span>
                    </CommandLabel>
                  </CommandItem>
                ))}
              </CommandGroup>

              <CommandGroup heading="General">
<<<<<<< HEAD
                {navItems.docsGeneral.map((item) => (
                  <CommandItem onSelect={() => router.push(item.url)}>
                    {item.icon && iconPicker[item.icon]}
                    <CommandLabel>{item.label}</CommandLabel>
                  </CommandItem>
                ))}
              </CommandGroup>

              <CommandGroup heading="Settings">
                <CommandItem onSelect={() => handleSetPages([...pages, 'Theme'], false)}>
=======
                <CommandItem onSelect={() => router.push('https://supabase.com/changelog')}>
                  <IconInbox className="text-scale-900" />
                  <CommandLabel>Read the Changelog</CommandLabel>
                </CommandItem>
                <CommandItem
                  onSelect={() => handleSetPages([...pages, COMMAND_ROUTES.THEME], false)}
                >
>>>>>>> 7a4151d2
                  <IconMonitor className="mr-2" />
                  Change theme
                </CommandItem>
              </CommandGroup>
<<<<<<< HEAD

=======
>>>>>>> 7a4151d2
              <ThemeOptions isSubItem />
              <SearchableChildItems isSubItem />
            </>
          )}
          {page === COMMAND_ROUTES.AI && (
            <AiCommand query={search} setQuery={setSearch} page={page} />
          )}
          {page === COMMAND_ROUTES.DOCS_SEARCH && (
<<<<<<< HEAD
            <>
              <DocsSearch query={search} setQuery={setSearch} page={page} router={router} />
            </>
          )}
          {page === COMMAND_ROUTES.AI_RLS_POLICY && (
            <>
              <AiCommand query={search} setQuery={setSearch} page={page} />
            </>
          )}
          {page === 'api-keys' && (
            <>
              <CommandGroup heading="">
                <CommandItem>
                  <Settings className="text-scale-900" />
                  <CommandLabel>Copy Anon key</CommandLabel>
                  <CommandShortcut>⌘S</CommandShortcut>
                </CommandItem>
              </CommandGroup>
              <div className="w-full flex">
                <code className="bg-scale-100 rounded mx-2 px-2 w-full text-scale-1200 text-sm py-3">
                  I AM SOME KEYS I AM SOME KEYS I AM SOME KEYS I AM SOME KEYS I AM SOME KEYS I AM
                </code>
              </div>
              <CommandGroup heading="">
                <CommandItem>
                  <Settings className="text-scale-900" />
                  <CommandLabel>Copy Service role key</CommandLabel>
                  <CommandShortcut>⌘S</CommandShortcut>
                </CommandItem>
              </CommandGroup>
              <div className="w-full flex">
                <code className="bg-scale-100 rounded mx-2 px-2 w-full text-scale-1200 text-sm py-3">
                  I AM SOME KEYS I AM SOME KEYS I AM SOME KEYS I AM SOME KEYS I AM SOME KEYS I AM
                </code>
              </div>
              <CommandGroup heading="">
                <CommandItem>
                  <Settings className="text-scale-900" />
                  <CommandLabel>Roll new keys</CommandLabel>
                  <CommandShortcut>⌘S</CommandShortcut>
                </CommandItem>
                <CommandItem>
                  <Settings className="text-scale-900" />
                  <CommandLabel>Switch project</CommandLabel>
                  <CommandShortcut>⌘S</CommandShortcut>
                </CommandItem>
              </CommandGroup>
            </>
          )}

          {page === 'Supabase AI' && (
            <>
              <CommandGroup forceMount>
                <CommandItem
                  onSelect={() => handleSetPages([...pages, COMMAND_ROUTES.AI_ASK_ANYTHING], true)}
                  forceMount
                >
                  <AiIcon />
                  <CommandLabel className="text-transparent bg-clip-text bg-gradient-to-r from-purple-900 to-purple-1100">
                    Ask Supabase AI...{' '}
                    <span className="text-scale-1200 font-semibold">{search}</span>
                  </CommandLabel>
                </CommandItem>
                <CommandItem
                  onSelect={() => handleSetPages([...pages, COMMAND_ROUTES.AI_RLS_POLICY], false)}
                >
                  <AiIcon />
                  <CommandLabel>Help me write an RLS policy</CommandLabel>
                </CommandItem>
                <CommandItem>
                  <AiIcon />
                  <CommandLabel>Help me write a Postgres function</CommandLabel>
                </CommandItem>
                <CommandItem>
                  <AiIcon />
                  <CommandLabel>Help me write a Postgres trigger</CommandLabel>
                </CommandItem>
                <CommandItem>
                  <AiIcon />
                  <CommandLabel>Help me make a table</CommandLabel>
                </CommandItem>
              </CommandGroup>
            </>
          )}
          {page === 'Theme' && (
            <>
              <CommandGroup>
                <CommandItem
                  onSelect={() => {
                    router.push('https://supabase.com/docs')
                    setIsOpen(false)
                  }}
                >
                  <CommandLabel>Toggle theme</CommandLabel>
                </CommandItem>
              </CommandGroup>
              <ThemeOptions />
            </>
=======
            <DocsSearch query={search} setQuery={setSearch} page={page} router={router} />
>>>>>>> 7a4151d2
          )}
          {page === COMMAND_ROUTES.THEME && <ThemeOptions />}
        </CommandList>
      </CommandDialog>
    </>
  )
}

export default CommandMenu<|MERGE_RESOLUTION|>--- conflicted
+++ resolved
@@ -43,11 +43,7 @@
   inbox: <IconInbox />,
 }
 
-<<<<<<< HEAD
-const SearchOnlyItem = (props: any) => {
-=======
 const SearchOnlyItem = ({ children, isSubItem, ...props }: any) => {
->>>>>>> 7a4151d2
   const search = useCommandState((state) => state.search)
   // if search is empty & items is marked as a subItem, don't show it
   // ie: only show these items in search results, not top level
@@ -230,7 +226,6 @@
               </CommandGroup>
 
               <CommandGroup heading="General">
-<<<<<<< HEAD
                 {navItems.docsGeneral.map((item) => (
                   <CommandItem onSelect={() => router.push(item.url)}>
                     {item.icon && iconPicker[item.icon]}
@@ -241,23 +236,10 @@
 
               <CommandGroup heading="Settings">
                 <CommandItem onSelect={() => handleSetPages([...pages, 'Theme'], false)}>
-=======
-                <CommandItem onSelect={() => router.push('https://supabase.com/changelog')}>
-                  <IconInbox className="text-scale-900" />
-                  <CommandLabel>Read the Changelog</CommandLabel>
-                </CommandItem>
-                <CommandItem
-                  onSelect={() => handleSetPages([...pages, COMMAND_ROUTES.THEME], false)}
-                >
->>>>>>> 7a4151d2
                   <IconMonitor className="mr-2" />
                   Change theme
                 </CommandItem>
               </CommandGroup>
-<<<<<<< HEAD
-
-=======
->>>>>>> 7a4151d2
               <ThemeOptions isSubItem />
               <SearchableChildItems isSubItem />
             </>
@@ -266,108 +248,7 @@
             <AiCommand query={search} setQuery={setSearch} page={page} />
           )}
           {page === COMMAND_ROUTES.DOCS_SEARCH && (
-<<<<<<< HEAD
-            <>
-              <DocsSearch query={search} setQuery={setSearch} page={page} router={router} />
-            </>
-          )}
-          {page === COMMAND_ROUTES.AI_RLS_POLICY && (
-            <>
-              <AiCommand query={search} setQuery={setSearch} page={page} />
-            </>
-          )}
-          {page === 'api-keys' && (
-            <>
-              <CommandGroup heading="">
-                <CommandItem>
-                  <Settings className="text-scale-900" />
-                  <CommandLabel>Copy Anon key</CommandLabel>
-                  <CommandShortcut>⌘S</CommandShortcut>
-                </CommandItem>
-              </CommandGroup>
-              <div className="w-full flex">
-                <code className="bg-scale-100 rounded mx-2 px-2 w-full text-scale-1200 text-sm py-3">
-                  I AM SOME KEYS I AM SOME KEYS I AM SOME KEYS I AM SOME KEYS I AM SOME KEYS I AM
-                </code>
-              </div>
-              <CommandGroup heading="">
-                <CommandItem>
-                  <Settings className="text-scale-900" />
-                  <CommandLabel>Copy Service role key</CommandLabel>
-                  <CommandShortcut>⌘S</CommandShortcut>
-                </CommandItem>
-              </CommandGroup>
-              <div className="w-full flex">
-                <code className="bg-scale-100 rounded mx-2 px-2 w-full text-scale-1200 text-sm py-3">
-                  I AM SOME KEYS I AM SOME KEYS I AM SOME KEYS I AM SOME KEYS I AM SOME KEYS I AM
-                </code>
-              </div>
-              <CommandGroup heading="">
-                <CommandItem>
-                  <Settings className="text-scale-900" />
-                  <CommandLabel>Roll new keys</CommandLabel>
-                  <CommandShortcut>⌘S</CommandShortcut>
-                </CommandItem>
-                <CommandItem>
-                  <Settings className="text-scale-900" />
-                  <CommandLabel>Switch project</CommandLabel>
-                  <CommandShortcut>⌘S</CommandShortcut>
-                </CommandItem>
-              </CommandGroup>
-            </>
-          )}
-
-          {page === 'Supabase AI' && (
-            <>
-              <CommandGroup forceMount>
-                <CommandItem
-                  onSelect={() => handleSetPages([...pages, COMMAND_ROUTES.AI_ASK_ANYTHING], true)}
-                  forceMount
-                >
-                  <AiIcon />
-                  <CommandLabel className="text-transparent bg-clip-text bg-gradient-to-r from-purple-900 to-purple-1100">
-                    Ask Supabase AI...{' '}
-                    <span className="text-scale-1200 font-semibold">{search}</span>
-                  </CommandLabel>
-                </CommandItem>
-                <CommandItem
-                  onSelect={() => handleSetPages([...pages, COMMAND_ROUTES.AI_RLS_POLICY], false)}
-                >
-                  <AiIcon />
-                  <CommandLabel>Help me write an RLS policy</CommandLabel>
-                </CommandItem>
-                <CommandItem>
-                  <AiIcon />
-                  <CommandLabel>Help me write a Postgres function</CommandLabel>
-                </CommandItem>
-                <CommandItem>
-                  <AiIcon />
-                  <CommandLabel>Help me write a Postgres trigger</CommandLabel>
-                </CommandItem>
-                <CommandItem>
-                  <AiIcon />
-                  <CommandLabel>Help me make a table</CommandLabel>
-                </CommandItem>
-              </CommandGroup>
-            </>
-          )}
-          {page === 'Theme' && (
-            <>
-              <CommandGroup>
-                <CommandItem
-                  onSelect={() => {
-                    router.push('https://supabase.com/docs')
-                    setIsOpen(false)
-                  }}
-                >
-                  <CommandLabel>Toggle theme</CommandLabel>
-                </CommandItem>
-              </CommandGroup>
-              <ThemeOptions />
-            </>
-=======
             <DocsSearch query={search} setQuery={setSearch} page={page} router={router} />
->>>>>>> 7a4151d2
           )}
           {page === COMMAND_ROUTES.THEME && <ThemeOptions />}
         </CommandList>
