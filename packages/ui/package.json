--- conflicted
+++ resolved
@@ -44,11 +44,8 @@
     "tailwindcss-radix": "^1.6.0"
   },
   "devDependencies": {
-<<<<<<< HEAD
     "@testing-library/jest-dom": "^5.16.5",
-=======
     "@types/common-tags": "^1.8.1",
->>>>>>> 78bbf84c
     "@types/react": "^17.0.37",
     "@types/react-dom": "^17.0.11",
     "sql-formatter": "^12.2.0",
