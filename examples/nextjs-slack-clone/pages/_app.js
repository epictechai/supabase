import '~/styles/style.scss'
import React, { useState, useEffect } from 'react'
import Router from 'next/router'
import UserContext from 'lib/UserContext'
import { supabase, fetchUserRoles } from 'lib/Store'

export default function SupabaseSlackClone({ Component, pageProps }) {
  const [userLoaded, setUserLoaded] = useState(false)
  const [user, setUser] = useState(null)
  const [session, setSession] = useState(null)
<<<<<<< HEAD
  const [userRoles, setUserRoles] = useState([])
=======
>>>>>>> 181b53bc

  useEffect(() => {
    const session = supabase.auth.session()
    setSession(session)
    setUser(session?.user ?? null)
    setUserLoaded(session ? true : false)
    if (user) {
      signIn()
      Router.push('/channels/[id]', '/channels/1')
    }

    const { data: authListener } = supabase.auth.onAuthStateChange(async (event, session) => {
      setSession(session)
      const currentUser = session?.user
      setUser(currentUser ?? null)
      setUserLoaded(!!currentUser)
      if (currentUser) {
<<<<<<< HEAD
        signIn()
=======
        signIn(currentUser.id, currentUser.email)
>>>>>>> 181b53bc
        Router.push('/channels/[id]', '/channels/1')
      }
    })

    return () => {
      authListener.unsubscribe()
    }
  }, [user])

  const signIn = async () => {
    await fetchUserRoles((userRoles) => setUserRoles(userRoles.map((userRole) => userRole.role)))
  }

  const signOut = async () => {
    const result = await supabase.auth.signOut()
    Router.push('/')
  }

  return (
    <UserContext.Provider
      value={{
        userLoaded,
        user,
        userRoles,
        signIn,
        signOut,
      }}
    >
      <Component {...pageProps} />
    </UserContext.Provider>
  )
}<|MERGE_RESOLUTION|>--- conflicted
+++ resolved
@@ -8,10 +8,7 @@
   const [userLoaded, setUserLoaded] = useState(false)
   const [user, setUser] = useState(null)
   const [session, setSession] = useState(null)
-<<<<<<< HEAD
   const [userRoles, setUserRoles] = useState([])
-=======
->>>>>>> 181b53bc
 
   useEffect(() => {
     const session = supabase.auth.session()
@@ -29,11 +26,7 @@
       setUser(currentUser ?? null)
       setUserLoaded(!!currentUser)
       if (currentUser) {
-<<<<<<< HEAD
-        signIn()
-=======
         signIn(currentUser.id, currentUser.email)
->>>>>>> 181b53bc
         Router.push('/channels/[id]', '/channels/1')
       }
     })
