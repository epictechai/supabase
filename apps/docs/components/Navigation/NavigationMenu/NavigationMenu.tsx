import { useRouter } from 'next/router'
import { memo, useEffect } from 'react'
import { menuState, useMenuLevelId } from '~/hooks/useMenuState'
import NavigationMenuHome from './HomeMenu'
import NavigationMenuGuideList from './NavigationMenuGuideList'
import NavigationMenuRefList from './NavigationMenuRefList'
<<<<<<< HEAD
// @ts-expect-error
import spec_js_v2 from '~/../../spec/supabase_js_v2.yml' assert { type: 'yml' }
// @ts-expect-error
import spec_js_v1 from '~/../../spec/supabase_js_v1.yml' assert { type: 'yml' }
// @ts-expect-error
import spec_dart_v1 from '~/../../spec/supabase_dart_v1.yml' assert { type: 'yml' }
// @ts-expect-error
import spec_dart_v0 from '~/../../spec/supabase_dart_v0.yml' assert { type: 'yml' }
// @ts-expect-error
import spec_csharp_v0 from '~/../../spec/supabase_csharp_v0.yml' assert { type: 'yml' }
// @ts-expect-error
import spec_python_v2 from '~/../../spec/supabase_py_v2.yml' assert { type: 'yml' }
// @ts-expect-error
import spec_swift_v0 from '~/../../spec/supabase_swift_v0.yml' assert { type: 'yml' }
// @ts-expect-error
import spec_kotlin_v0 from '~/../../spec/supabase_kt_v0.yml' assert { type: 'yml' }

// import { gen_v3 } from '~/lib/refGenerator/helpers'
import apiCommonSections from '~/../../spec/common-api-sections.json'
import cliCommonSections from '~/../../spec/common-cli-sections.json'
import libCommonSections from '~/../../spec/common-client-libs-sections.json'
import authServerCommonSections from '~/../../spec/common-self-hosting-auth-sections.json'
import realtimeServerCommonSections from '~/../../spec/common-self-hosting-realtime-sections.json'
import analyticsServerCommonSections from '~/../../spec/common-self-hosting-analytics-sections.json'
import functionsServerCommonSections from '~/../../spec/common-self-hosting-functions-sections.json'
import storageServerCommonSections from '~/../../spec/common-self-hosting-storage-sections.json'
import { flattenSections } from '~/lib/helpers'
import NavigationMenuHome from './HomeMenu'
=======
>>>>>>> 8029b24e

interface BaseMenu {
  id: string
  path: string
  type: string
}

interface HomeMenu extends BaseMenu {
  type: 'home'
}

interface GuideMenu extends BaseMenu {
  type: 'guide'
}

interface ReferenceMenu extends BaseMenu {
  type: 'reference'
  commonSectionsFile: string
  specFile?: string
}

type Menu = HomeMenu | GuideMenu | ReferenceMenu

const menus: Menu[] = [
  {
    id: 'home',
    path: '/',
    type: 'home',
  },
  {
    id: 'gettingstarted',
    path: '/guides/getting-started',
    type: 'guide',
  },
  {
    id: 'database',
    path: '/guides/database',
    type: 'guide',
  },
  {
    id: 'api',
    path: '/guides/api',
    type: 'guide',
  },
  {
    id: 'auth',
    path: '/guides/auth',
    type: 'guide',
  },
  {
    id: 'functions',
    path: '/guides/functions',
    type: 'guide',
  },
  {
    id: 'realtime',
    path: '/guides/realtime',
    type: 'guide',
  },
  {
    id: 'storage',
    path: '/guides/storage',
    type: 'guide',
  },
  {
    id: 'platform',
    path: '/guides/platform',
    type: 'guide',
  },
  {
    id: 'resources',
    path: '/guides/resources',
    type: 'guide',
  },
  {
    id: 'self_hosting',
    path: '/guides/self-hosting',
    type: 'guide',
  },
  {
    id: 'integrations',
    path: '/guides/integrations',
    type: 'guide',
  },
  {
    id: 'supabase_cli',
    // TODO: Add path '/reference/cli/config'
    path: '/guides/cli',
    type: 'guide',
  },
  {
    id: 'reference_javascript_v1',
    path: '/reference/javascript/v1',
    commonSectionsFile: 'common-client-libs-sections.json',
    specFile: 'supabase_js_v1.yml',
    type: 'reference',
  },
  {
    id: 'reference_javascript_v2',
    path: '/reference/javascript',
    commonSectionsFile: 'common-client-libs-sections.json',
    specFile: 'supabase_js_v2.yml',
    type: 'reference',
  },
  {
    id: 'reference_dart_v0',
    path: '/reference/dart/v0',
    commonSectionsFile: 'common-client-libs-sections.json',
    specFile: 'supabase_dart_v0.yml',
    type: 'reference',
  },
  {
    id: 'reference_dart_v1',
    path: '/reference/dart',
    commonSectionsFile: 'common-client-libs-sections.json',
    specFile: 'supabase_dart_v1.yml',
    type: 'reference',
  },
  {
    id: 'reference_csharp_v0',
    path: '/reference/csharp',
    commonSectionsFile: 'common-client-libs-sections.json',
    specFile: 'supabase_csharp_v0.yml',
    type: 'reference',
  },
  {
    id: 'reference_python_v2',
    path: '/reference/python',
    commonSectionsFile: 'common-client-libs-sections.json',
    specFile: 'supabase_py_v2.yml',
    type: 'reference',
  },
  {
    id: 'reference_swift_v0',
    path: '/reference/swift',
    commonSectionsFile: 'common-client-libs-sections.json',
    specFile: 'supabase_swift_v0.yml',
    type: 'reference',
  },
  {
    id: 'reference_cli',
    path: '/reference/cli',
    commonSectionsFile: 'common-cli-sections.json',
    type: 'reference',
  },
  {
    id: 'reference_api',
    path: '/reference/api',
    commonSectionsFile: 'common-api-sections.json',
    type: 'reference',
  },
  {
    id: 'reference_self_hosting_auth',
    path: '/reference/self-hosting-auth',
    commonSectionsFile: 'common-self-hosting-auth-sections.json',
    type: 'reference',
  },
  {
    id: 'reference_self_hosting_storage',
    path: '/reference/self-hosting-storage',
    commonSectionsFile: 'common-self-hosting-storage-sections.json',
    type: 'reference',
  },
  {
    id: 'reference_self_hosting_realtime',
    path: '/reference/self-hosting-realtime',
    commonSectionsFile: 'common-self-hosting-realtime-sections.json',
    type: 'reference',
  },
  {
    id: 'reference_self_hosting_analytics',
    path: '/reference/self-hosting-analytics',
    commonSectionsFile: 'common-self-hosting-analytics-sections.json',
    type: 'reference',
  },
  {
    id: 'reference_self_hosting_functions',
    path: '/reference/self-hosting-functions',
    commonSectionsFile: 'common-self-hosting-functions-sections.json',
    type: 'reference',
  },
]

function getMenuById(id: string) {
  return menus.find((menu) => menu.id === id)
}

<<<<<<< HEAD
export type RefIdOptions =
  | 'reference_javascript_v1'
  | 'reference_javascript_v2'
  | 'reference_dart_v0'
  | 'reference_dart_v1'
  | 'reference_csharp_v0'
  | 'reference_python_v2'
  | 'reference_swift_v0'
  | 'reference_kotlin_v0'
  | 'reference_cli'
  | 'reference_api'
  | 'reference_self_hosting_auth'
  | 'reference_self_hosting_storage'
  | 'reference_self_hosting_realtime'
  | 'reference_self_hosting_analytics'
  | 'reference_self_hosting_functions'

export type RefKeyOptions =
  | 'javascript'
  | 'dart'
  | 'csharp'
  | 'python'
  | 'swift'
  | 'kotlin'
  | 'cli'
  | 'api'
  | 'self-hosting-auth'
  | 'self-hosting-storage'
  | 'self-hosting-realtime'
  | 'self-hosting-analytics'
  | 'self-hosting-functions'
=======
function getMenuByUrl(basePath: string, url: string) {
  // If multiple matches, choose the menu with the longest path
  const [menu] = menus
    .filter(({ path }) => url.startsWith(`${basePath}${path}`))
    .sort((a, b) => b.path.length - a.path.length)

  return menu
}

function getMenuElement(menu: Menu) {
  const menuType = menu.type
  switch (menuType) {
    case 'home':
      return <NavigationMenuHome />
    case 'guide':
      return <NavigationMenuGuideList id={menu.id} />
    case 'reference':
      return (
        <NavigationMenuRefList
          id={menu.id}
          basePath={menu.path}
          commonSectionsFile={menu.commonSectionsFile}
          specFile={menu.specFile}
        />
      )
    default:
      throw new Error(`Unknown menu type '${menuType}'`)
  }
}
>>>>>>> 8029b24e

const NavigationMenu = () => {
  const router = useRouter()

  function handleRouteChange(url: string) {
<<<<<<< HEAD
    switch (url) {
      case `/docs`:
        menuState.setMenuLevelId('home')
        break
      case url.includes(`/docs/guides/getting-started`) && url:
        menuState.setMenuLevelId('gettingstarted')
        break
      case url.includes(`/docs/guides/database`) && url:
        menuState.setMenuLevelId('database')
        break
      case url.includes(`/docs/guides/api`) && url:
        menuState.setMenuLevelId('api')
        break
      case url.includes(`/docs/guides/auth`) && url:
        menuState.setMenuLevelId('auth')
        break
      case url.includes(`/docs/guides/functions`) && url:
        menuState.setMenuLevelId('functions')
        break
      case url.includes(`/docs/guides/realtime`) && url:
        menuState.setMenuLevelId('realtime')
        break
      case url.includes(`/docs/guides/storage`) && url:
        menuState.setMenuLevelId('storage')
        break
      case url.includes(`/docs/guides/platform`) && url:
        menuState.setMenuLevelId('platform')
        break
      case url.includes(`/docs/guides/resources`) && url:
        menuState.setMenuLevelId('resources')
        break
      case url.includes(`/docs/guides/self-hosting`) && url:
        menuState.setMenuLevelId('self_hosting')
        break
      case url.includes(`/docs/guides/integrations`) && url:
        menuState.setMenuLevelId('integrations')
        break
      case url.includes(`/docs/guides/cli`) && url:
        menuState.setMenuLevelId('supabase_cli')
        break
      // JS v1
      case url.includes(`/docs/reference/javascript/v1`) && url:
        menuState.setMenuLevelId('reference_javascript_v1')
        break
      // JS v2 (latest)
      case url.includes(`/docs/reference/javascript`) && url:
        menuState.setMenuLevelId('reference_javascript_v2')
        break
      // dart v0
      case url.includes(`/docs/reference/dart/v0`) && url:
        menuState.setMenuLevelId('reference_dart_v0')
        break
      // dart v1 (latest)
      case url.includes(`/docs/reference/dart`) && url:
        menuState.setMenuLevelId('reference_dart_v1')
        break
      // C# v0 (latest)
      case url.includes(`/docs/reference/csharp`) && url:
        menuState.setMenuLevelId('reference_csharp_v0')
        break
      // python v2 (latest)
      case url.includes(`/docs/reference/python`) && url:
        menuState.setMenuLevelId('reference_python_v2')
        break
      // swift v1 (latest)
      case url.includes(`/docs/reference/swift`) && url:
        menuState.setMenuLevelId('reference_swift_v0')
        break
      // kotlin v1 (latest)
      case url.includes(`/docs/reference/kotlin`) && url:
        menuState.setMenuLevelId('reference_kotlin_v0')
        break
      case url.includes(`/docs/reference/cli/config`) && url:
        menuState.setMenuLevelId('supabase_cli')
        break
      case url.includes(`/docs/reference/cli`) && url:
        menuState.setMenuLevelId('reference_cli')
        break
      case url.includes(`/docs/reference/api`) && url:
        menuState.setMenuLevelId('reference_api')
        break
      case url.includes(`/docs/reference/self-hosting-auth`) && url:
        menuState.setMenuLevelId('reference_self_hosting_auth')
        break
      case url.includes(`/docs/reference/self-hosting-storage`) && url:
        menuState.setMenuLevelId('reference_self_hosting_storage')
        break
      case url.includes(`/docs/reference/self-hosting-realtime`) && url:
        menuState.setMenuLevelId('reference_self_hosting_realtime')
        break
      case url.includes(`/docs/reference/self-hosting-analytics`) && url:
        menuState.setMenuLevelId('reference_self_hosting_analytics')
        break
      case url.includes(`/docs/reference/self-hosting-functions`) && url:
        menuState.setMenuLevelId('reference_self_hosting_functions')
        break

      default:
        break
=======
    const menu = getMenuByUrl(router.basePath, url)
    if (menu) {
      menuState.setMenuLevelId(menu.id)
>>>>>>> 8029b24e
    }
  }

  useEffect(() => {
    handleRouteChange(router.basePath + router.asPath)
    // Listen for page changes after a navigation or when the query changes
    router.events.on('routeChangeComplete', handleRouteChange)
    return () => {
      router.events.off('routeChangeComplete', handleRouteChange)
    }
  }, [router.events])

  const level = useMenuLevelId()
  const menu = getMenuById(level)

<<<<<<< HEAD
  const isHomeActive = 'home' === level
  const isGettingStartedActive = 'gettingstarted' === level
  const isDatabaseActive = 'database' === level
  const isApiActive = 'api' === level
  const isAuthActive = 'auth' === level
  const isFunctionsActive = 'functions' === level
  const isRealtimeActive = 'realtime' === level
  const isStorageActive = 'storage' === level
  const issupabase_cliActive = 'supabase_cli' === level
  const isPlatformActive = 'platform' === level
  const isResourcesActive = 'resources' === level
  const isSelfHosting = 'self_hosting' === level
  const isIntegrationsActive = 'integrations' === level
  const isReferenceActive = 'reference' === level

  const isReference_Javascript_V1 = 'reference_javascript_v1' === level
  const isReference_Javascript_V2 = 'reference_javascript_v2' === level
  const isReference_Dart_V0 = 'reference_dart_v0' === level
  const isReference_Dart_V1 = 'reference_dart_v1' === level
  const isReference_Csharp_V0 = 'reference_csharp_v0' === level
  const isReference_Python_V2 = 'reference_python_v2' === level
  const isReference_Swift_V0 = 'reference_swift_v0' === level
  const isReference_Kotlin_V0 = 'reference_kotlin_v0' === level
  const isReference_Cli = 'reference_cli' === level
  const isReference_Api = 'reference_api' === level
  const isReference_Self_Hosting_Auth = 'reference_self_hosting_auth' === level
  const isReference_Self_Hosting_Storage = 'reference_self_hosting_storage' === level
  const isReference_Self_Hosting_Realtime = 'reference_self_hosting_realtime' === level
  const isReference_Self_Hosting_Analytics = 'reference_self_hosting_analytics' === level
  const isReference_Self_Hosting_Functions = 'reference_self_hosting_functions' === level

  return (
    <div className={['flex relative', 'justify-center lg:justify-start'].join(' ')}>
      {/* // main menu */}
      <NavigationMenuHome active={isHomeActive} />
      <NavigationMenuGuideList id={'gettingstarted'} active={isGettingStartedActive} />
      <NavigationMenuGuideList id={'database'} active={isDatabaseActive} />
      <NavigationMenuGuideList id={'api'} active={isApiActive} />
      <NavigationMenuGuideList id={'auth'} active={isAuthActive} />
      <NavigationMenuGuideList id={'functions'} active={isFunctionsActive} />
      <NavigationMenuGuideList
        id={'realtime'}
        active={isRealtimeActive}
        value={['/guides/realtime/extensions']}
      />
      <NavigationMenuGuideList id={'storage'} active={isStorageActive} />
      <NavigationMenuGuideList id={'supabase_cli'} active={issupabase_cliActive} />
      <NavigationMenuGuideList id={'platform'} active={isPlatformActive} />
      <NavigationMenuGuideList id={'resources'} active={isResourcesActive} />
      <NavigationMenuGuideList id={'self_hosting'} active={isSelfHosting} />
      <NavigationMenuGuideList id={'integrations'} active={isIntegrationsActive} />
      <NavigationMenuGuideList id={'reference'} active={isReferenceActive} />
      {/* // Client Libs */}
      <NavigationMenuRefList
        key={'reference-js-menu-v1'}
        id={'reference_javascript_v1'}
        active={isReference_Javascript_V1}
        commonSections={libCommonSections}
        lib="javascript"
        spec={spec_js_v1}
      />
      <NavigationMenuRefList
        key={'reference-js-menu'}
        id={'reference_javascript_v2'}
        active={isReference_Javascript_V2}
        commonSections={libCommonSections}
        lib="javascript"
        spec={spec_js_v2}
      />
      <NavigationMenuRefList
        key={'reference-dart-menu'}
        id={'reference_dart_v0'}
        active={isReference_Dart_V0}
        commonSections={libCommonSections}
        lib="dart"
        spec={spec_dart_v0}
      />
      <NavigationMenuRefList
        key={'reference-dart-menu-v1'}
        id={'reference_dart_v1'}
        active={isReference_Dart_V1}
        commonSections={libCommonSections}
        lib="dart"
        spec={spec_dart_v1}
      />
      <NavigationMenuRefList
        key={'reference-csharp-menu-v0'}
        id={'reference_csharp_v0'}
        active={isReference_Csharp_V0}
        commonSections={libCommonSections}
        lib="csharp"
        spec={spec_csharp_v0}
      />
      <NavigationMenuRefList
        key={'reference-swift-menu-v1'}
        id={'reference_swift_v0'}
        active={isReference_Swift_V0}
        commonSections={libCommonSections}
        lib="swift"
        spec={spec_swift_v0}
      />
      <NavigationMenuRefList
        key={'reference-kt-menu-v0'}
        id={'reference_kotlin_v0'}
        active={isReference_Kotlin_V0}
        commonSections={libCommonSections}
        lib="kotlin"
        spec={spec_kotlin_v0}
      />
      <NavigationMenuRefList
        key={'reference-python-menu-v2'}
        id={'reference_python_v2'}
        active={isReference_Python_V2}
        commonSections={libCommonSections}
        lib="python"
        spec={spec_python_v2}
      />
      {/* // Tools */}
      <NavigationMenuRefList
        key={'reference-cli-menu'}
        id={'reference_cli'}
        active={isReference_Cli}
        commonSections={cliCommonSections}
        lib="cli"
      />
      <NavigationMenuRefList
        key={'reference-api-menu'}
        id={'reference_api'}
        active={isReference_Api}
        commonSections={apiCommonSections}
        lib="api"
      />
      {/* // Self Hosting Server */}
      <NavigationMenuRefList
        key={'reference-self-hosting-auth-menu'}
        id={'reference_self_hosting_auth'}
        active={isReference_Self_Hosting_Auth}
        commonSections={authServerCommonSections}
        lib="self-hosting-auth"
      />
      <NavigationMenuRefList
        key={'reference-self-hosting-storage-menu'}
        id={'reference_self_hosting_storage'}
        active={isReference_Self_Hosting_Storage}
        commonSections={storageServerCommonSections}
        lib="self-hosting-storage"
      />
      <NavigationMenuRefList
        key={'reference-self-hosting-realtime-menu'}
        id={'reference_self_hosting_realtime'}
        active={isReference_Self_Hosting_Realtime}
        commonSections={realtimeServerCommonSections}
        lib="self-hosting-realtime"
      />
      <NavigationMenuRefList
        key={'reference-self-hosting-analytics-menu'}
        id={'reference_self_hosting_analytics'}
        active={isReference_Self_Hosting_Analytics}
        commonSections={analyticsServerCommonSections}
        lib="self-hosting-analytics"
      />
      <NavigationMenuRefList
        key={'reference-self-hosting-functions-menu'}
        id={'reference_self_hosting_functions'}
        active={isReference_Self_Hosting_Functions}
        commonSections={functionsServerCommonSections}
        lib="self-hosting-functions"
      />
    </div>
  )
=======
  return getMenuElement(menu)
>>>>>>> 8029b24e
}

export default memo(NavigationMenu)<|MERGE_RESOLUTION|>--- conflicted
+++ resolved
@@ -4,37 +4,6 @@
 import NavigationMenuHome from './HomeMenu'
 import NavigationMenuGuideList from './NavigationMenuGuideList'
 import NavigationMenuRefList from './NavigationMenuRefList'
-<<<<<<< HEAD
-// @ts-expect-error
-import spec_js_v2 from '~/../../spec/supabase_js_v2.yml' assert { type: 'yml' }
-// @ts-expect-error
-import spec_js_v1 from '~/../../spec/supabase_js_v1.yml' assert { type: 'yml' }
-// @ts-expect-error
-import spec_dart_v1 from '~/../../spec/supabase_dart_v1.yml' assert { type: 'yml' }
-// @ts-expect-error
-import spec_dart_v0 from '~/../../spec/supabase_dart_v0.yml' assert { type: 'yml' }
-// @ts-expect-error
-import spec_csharp_v0 from '~/../../spec/supabase_csharp_v0.yml' assert { type: 'yml' }
-// @ts-expect-error
-import spec_python_v2 from '~/../../spec/supabase_py_v2.yml' assert { type: 'yml' }
-// @ts-expect-error
-import spec_swift_v0 from '~/../../spec/supabase_swift_v0.yml' assert { type: 'yml' }
-// @ts-expect-error
-import spec_kotlin_v0 from '~/../../spec/supabase_kt_v0.yml' assert { type: 'yml' }
-
-// import { gen_v3 } from '~/lib/refGenerator/helpers'
-import apiCommonSections from '~/../../spec/common-api-sections.json'
-import cliCommonSections from '~/../../spec/common-cli-sections.json'
-import libCommonSections from '~/../../spec/common-client-libs-sections.json'
-import authServerCommonSections from '~/../../spec/common-self-hosting-auth-sections.json'
-import realtimeServerCommonSections from '~/../../spec/common-self-hosting-realtime-sections.json'
-import analyticsServerCommonSections from '~/../../spec/common-self-hosting-analytics-sections.json'
-import functionsServerCommonSections from '~/../../spec/common-self-hosting-functions-sections.json'
-import storageServerCommonSections from '~/../../spec/common-self-hosting-storage-sections.json'
-import { flattenSections } from '~/lib/helpers'
-import NavigationMenuHome from './HomeMenu'
-=======
->>>>>>> 8029b24e
 
 interface BaseMenu {
   id: string
@@ -222,39 +191,6 @@
   return menus.find((menu) => menu.id === id)
 }
 
-<<<<<<< HEAD
-export type RefIdOptions =
-  | 'reference_javascript_v1'
-  | 'reference_javascript_v2'
-  | 'reference_dart_v0'
-  | 'reference_dart_v1'
-  | 'reference_csharp_v0'
-  | 'reference_python_v2'
-  | 'reference_swift_v0'
-  | 'reference_kotlin_v0'
-  | 'reference_cli'
-  | 'reference_api'
-  | 'reference_self_hosting_auth'
-  | 'reference_self_hosting_storage'
-  | 'reference_self_hosting_realtime'
-  | 'reference_self_hosting_analytics'
-  | 'reference_self_hosting_functions'
-
-export type RefKeyOptions =
-  | 'javascript'
-  | 'dart'
-  | 'csharp'
-  | 'python'
-  | 'swift'
-  | 'kotlin'
-  | 'cli'
-  | 'api'
-  | 'self-hosting-auth'
-  | 'self-hosting-storage'
-  | 'self-hosting-realtime'
-  | 'self-hosting-analytics'
-  | 'self-hosting-functions'
-=======
 function getMenuByUrl(basePath: string, url: string) {
   // If multiple matches, choose the menu with the longest path
   const [menu] = menus
@@ -284,117 +220,14 @@
       throw new Error(`Unknown menu type '${menuType}'`)
   }
 }
->>>>>>> 8029b24e
 
 const NavigationMenu = () => {
   const router = useRouter()
 
   function handleRouteChange(url: string) {
-<<<<<<< HEAD
-    switch (url) {
-      case `/docs`:
-        menuState.setMenuLevelId('home')
-        break
-      case url.includes(`/docs/guides/getting-started`) && url:
-        menuState.setMenuLevelId('gettingstarted')
-        break
-      case url.includes(`/docs/guides/database`) && url:
-        menuState.setMenuLevelId('database')
-        break
-      case url.includes(`/docs/guides/api`) && url:
-        menuState.setMenuLevelId('api')
-        break
-      case url.includes(`/docs/guides/auth`) && url:
-        menuState.setMenuLevelId('auth')
-        break
-      case url.includes(`/docs/guides/functions`) && url:
-        menuState.setMenuLevelId('functions')
-        break
-      case url.includes(`/docs/guides/realtime`) && url:
-        menuState.setMenuLevelId('realtime')
-        break
-      case url.includes(`/docs/guides/storage`) && url:
-        menuState.setMenuLevelId('storage')
-        break
-      case url.includes(`/docs/guides/platform`) && url:
-        menuState.setMenuLevelId('platform')
-        break
-      case url.includes(`/docs/guides/resources`) && url:
-        menuState.setMenuLevelId('resources')
-        break
-      case url.includes(`/docs/guides/self-hosting`) && url:
-        menuState.setMenuLevelId('self_hosting')
-        break
-      case url.includes(`/docs/guides/integrations`) && url:
-        menuState.setMenuLevelId('integrations')
-        break
-      case url.includes(`/docs/guides/cli`) && url:
-        menuState.setMenuLevelId('supabase_cli')
-        break
-      // JS v1
-      case url.includes(`/docs/reference/javascript/v1`) && url:
-        menuState.setMenuLevelId('reference_javascript_v1')
-        break
-      // JS v2 (latest)
-      case url.includes(`/docs/reference/javascript`) && url:
-        menuState.setMenuLevelId('reference_javascript_v2')
-        break
-      // dart v0
-      case url.includes(`/docs/reference/dart/v0`) && url:
-        menuState.setMenuLevelId('reference_dart_v0')
-        break
-      // dart v1 (latest)
-      case url.includes(`/docs/reference/dart`) && url:
-        menuState.setMenuLevelId('reference_dart_v1')
-        break
-      // C# v0 (latest)
-      case url.includes(`/docs/reference/csharp`) && url:
-        menuState.setMenuLevelId('reference_csharp_v0')
-        break
-      // python v2 (latest)
-      case url.includes(`/docs/reference/python`) && url:
-        menuState.setMenuLevelId('reference_python_v2')
-        break
-      // swift v1 (latest)
-      case url.includes(`/docs/reference/swift`) && url:
-        menuState.setMenuLevelId('reference_swift_v0')
-        break
-      // kotlin v1 (latest)
-      case url.includes(`/docs/reference/kotlin`) && url:
-        menuState.setMenuLevelId('reference_kotlin_v0')
-        break
-      case url.includes(`/docs/reference/cli/config`) && url:
-        menuState.setMenuLevelId('supabase_cli')
-        break
-      case url.includes(`/docs/reference/cli`) && url:
-        menuState.setMenuLevelId('reference_cli')
-        break
-      case url.includes(`/docs/reference/api`) && url:
-        menuState.setMenuLevelId('reference_api')
-        break
-      case url.includes(`/docs/reference/self-hosting-auth`) && url:
-        menuState.setMenuLevelId('reference_self_hosting_auth')
-        break
-      case url.includes(`/docs/reference/self-hosting-storage`) && url:
-        menuState.setMenuLevelId('reference_self_hosting_storage')
-        break
-      case url.includes(`/docs/reference/self-hosting-realtime`) && url:
-        menuState.setMenuLevelId('reference_self_hosting_realtime')
-        break
-      case url.includes(`/docs/reference/self-hosting-analytics`) && url:
-        menuState.setMenuLevelId('reference_self_hosting_analytics')
-        break
-      case url.includes(`/docs/reference/self-hosting-functions`) && url:
-        menuState.setMenuLevelId('reference_self_hosting_functions')
-        break
-
-      default:
-        break
-=======
     const menu = getMenuByUrl(router.basePath, url)
     if (menu) {
       menuState.setMenuLevelId(menu.id)
->>>>>>> 8029b24e
     }
   }
 
@@ -410,180 +243,7 @@
   const level = useMenuLevelId()
   const menu = getMenuById(level)
 
-<<<<<<< HEAD
-  const isHomeActive = 'home' === level
-  const isGettingStartedActive = 'gettingstarted' === level
-  const isDatabaseActive = 'database' === level
-  const isApiActive = 'api' === level
-  const isAuthActive = 'auth' === level
-  const isFunctionsActive = 'functions' === level
-  const isRealtimeActive = 'realtime' === level
-  const isStorageActive = 'storage' === level
-  const issupabase_cliActive = 'supabase_cli' === level
-  const isPlatformActive = 'platform' === level
-  const isResourcesActive = 'resources' === level
-  const isSelfHosting = 'self_hosting' === level
-  const isIntegrationsActive = 'integrations' === level
-  const isReferenceActive = 'reference' === level
-
-  const isReference_Javascript_V1 = 'reference_javascript_v1' === level
-  const isReference_Javascript_V2 = 'reference_javascript_v2' === level
-  const isReference_Dart_V0 = 'reference_dart_v0' === level
-  const isReference_Dart_V1 = 'reference_dart_v1' === level
-  const isReference_Csharp_V0 = 'reference_csharp_v0' === level
-  const isReference_Python_V2 = 'reference_python_v2' === level
-  const isReference_Swift_V0 = 'reference_swift_v0' === level
-  const isReference_Kotlin_V0 = 'reference_kotlin_v0' === level
-  const isReference_Cli = 'reference_cli' === level
-  const isReference_Api = 'reference_api' === level
-  const isReference_Self_Hosting_Auth = 'reference_self_hosting_auth' === level
-  const isReference_Self_Hosting_Storage = 'reference_self_hosting_storage' === level
-  const isReference_Self_Hosting_Realtime = 'reference_self_hosting_realtime' === level
-  const isReference_Self_Hosting_Analytics = 'reference_self_hosting_analytics' === level
-  const isReference_Self_Hosting_Functions = 'reference_self_hosting_functions' === level
-
-  return (
-    <div className={['flex relative', 'justify-center lg:justify-start'].join(' ')}>
-      {/* // main menu */}
-      <NavigationMenuHome active={isHomeActive} />
-      <NavigationMenuGuideList id={'gettingstarted'} active={isGettingStartedActive} />
-      <NavigationMenuGuideList id={'database'} active={isDatabaseActive} />
-      <NavigationMenuGuideList id={'api'} active={isApiActive} />
-      <NavigationMenuGuideList id={'auth'} active={isAuthActive} />
-      <NavigationMenuGuideList id={'functions'} active={isFunctionsActive} />
-      <NavigationMenuGuideList
-        id={'realtime'}
-        active={isRealtimeActive}
-        value={['/guides/realtime/extensions']}
-      />
-      <NavigationMenuGuideList id={'storage'} active={isStorageActive} />
-      <NavigationMenuGuideList id={'supabase_cli'} active={issupabase_cliActive} />
-      <NavigationMenuGuideList id={'platform'} active={isPlatformActive} />
-      <NavigationMenuGuideList id={'resources'} active={isResourcesActive} />
-      <NavigationMenuGuideList id={'self_hosting'} active={isSelfHosting} />
-      <NavigationMenuGuideList id={'integrations'} active={isIntegrationsActive} />
-      <NavigationMenuGuideList id={'reference'} active={isReferenceActive} />
-      {/* // Client Libs */}
-      <NavigationMenuRefList
-        key={'reference-js-menu-v1'}
-        id={'reference_javascript_v1'}
-        active={isReference_Javascript_V1}
-        commonSections={libCommonSections}
-        lib="javascript"
-        spec={spec_js_v1}
-      />
-      <NavigationMenuRefList
-        key={'reference-js-menu'}
-        id={'reference_javascript_v2'}
-        active={isReference_Javascript_V2}
-        commonSections={libCommonSections}
-        lib="javascript"
-        spec={spec_js_v2}
-      />
-      <NavigationMenuRefList
-        key={'reference-dart-menu'}
-        id={'reference_dart_v0'}
-        active={isReference_Dart_V0}
-        commonSections={libCommonSections}
-        lib="dart"
-        spec={spec_dart_v0}
-      />
-      <NavigationMenuRefList
-        key={'reference-dart-menu-v1'}
-        id={'reference_dart_v1'}
-        active={isReference_Dart_V1}
-        commonSections={libCommonSections}
-        lib="dart"
-        spec={spec_dart_v1}
-      />
-      <NavigationMenuRefList
-        key={'reference-csharp-menu-v0'}
-        id={'reference_csharp_v0'}
-        active={isReference_Csharp_V0}
-        commonSections={libCommonSections}
-        lib="csharp"
-        spec={spec_csharp_v0}
-      />
-      <NavigationMenuRefList
-        key={'reference-swift-menu-v1'}
-        id={'reference_swift_v0'}
-        active={isReference_Swift_V0}
-        commonSections={libCommonSections}
-        lib="swift"
-        spec={spec_swift_v0}
-      />
-      <NavigationMenuRefList
-        key={'reference-kt-menu-v0'}
-        id={'reference_kotlin_v0'}
-        active={isReference_Kotlin_V0}
-        commonSections={libCommonSections}
-        lib="kotlin"
-        spec={spec_kotlin_v0}
-      />
-      <NavigationMenuRefList
-        key={'reference-python-menu-v2'}
-        id={'reference_python_v2'}
-        active={isReference_Python_V2}
-        commonSections={libCommonSections}
-        lib="python"
-        spec={spec_python_v2}
-      />
-      {/* // Tools */}
-      <NavigationMenuRefList
-        key={'reference-cli-menu'}
-        id={'reference_cli'}
-        active={isReference_Cli}
-        commonSections={cliCommonSections}
-        lib="cli"
-      />
-      <NavigationMenuRefList
-        key={'reference-api-menu'}
-        id={'reference_api'}
-        active={isReference_Api}
-        commonSections={apiCommonSections}
-        lib="api"
-      />
-      {/* // Self Hosting Server */}
-      <NavigationMenuRefList
-        key={'reference-self-hosting-auth-menu'}
-        id={'reference_self_hosting_auth'}
-        active={isReference_Self_Hosting_Auth}
-        commonSections={authServerCommonSections}
-        lib="self-hosting-auth"
-      />
-      <NavigationMenuRefList
-        key={'reference-self-hosting-storage-menu'}
-        id={'reference_self_hosting_storage'}
-        active={isReference_Self_Hosting_Storage}
-        commonSections={storageServerCommonSections}
-        lib="self-hosting-storage"
-      />
-      <NavigationMenuRefList
-        key={'reference-self-hosting-realtime-menu'}
-        id={'reference_self_hosting_realtime'}
-        active={isReference_Self_Hosting_Realtime}
-        commonSections={realtimeServerCommonSections}
-        lib="self-hosting-realtime"
-      />
-      <NavigationMenuRefList
-        key={'reference-self-hosting-analytics-menu'}
-        id={'reference_self_hosting_analytics'}
-        active={isReference_Self_Hosting_Analytics}
-        commonSections={analyticsServerCommonSections}
-        lib="self-hosting-analytics"
-      />
-      <NavigationMenuRefList
-        key={'reference-self-hosting-functions-menu'}
-        id={'reference_self_hosting_functions'}
-        active={isReference_Self_Hosting_Functions}
-        commonSections={functionsServerCommonSections}
-        lib="self-hosting-functions"
-      />
-    </div>
-  )
-=======
   return getMenuElement(menu)
->>>>>>> 8029b24e
 }
 
 export default memo(NavigationMenu)