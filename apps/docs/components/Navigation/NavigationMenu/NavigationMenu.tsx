--- conflicted
+++ resolved
@@ -183,7 +183,6 @@
   return (
     <div className="flex relative">
       {/* // main menu */}
-<<<<<<< HEAD
       <NavigationMenuHome active={isHomeActive} />
       <NavigationMenuGuideList id={'gettingstarted'} active={isGettingStartedActive} />
       <NavigationMenuGuideList id={'database'} active={isDatabaseActive} />
@@ -195,20 +194,6 @@
       <NavigationMenuGuideList id={'resources'} active={isResourcesActive} />
       <NavigationMenuGuideList id={'integrations'} active={isIntegrationsActive} />
       <NavigationMenuGuideList id={'reference'} active={isReferenceActive} />
-=======
-      <NavigationMenuHome />
-      <NavigationMenuGuideList id={'gettingstarted'} />
-      <NavigationMenuGuideList id={'database'} />
-      <NavigationMenuGuideList id={'auth'} />
-      <NavigationMenuGuideList id={'functions'} />
-      <NavigationMenuGuideList id={'realtime'} />
-      <NavigationMenuGuideList id={'storage'} />
-      <NavigationMenuGuideList id={'platform'} />
-      <NavigationMenuGuideList id={'resources'} />
-      <NavigationMenuGuideList id={'integrations'} />
-      <NavigationMenuGuideList id={'self_hosting'} />
-      <NavigationMenuGuideList id={'reference'} />
->>>>>>> 5312b8bc
       {/* // Client Libs */}
       {/* <NavigationMenuRefList
         key={'reference-js-menu'}
