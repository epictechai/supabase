--- conflicted
+++ resolved
@@ -417,22 +417,11 @@
 </script>
 ```
 
-<<<<<<< HEAD
+### Storage management
+
+<StorageManagement />
+
 That is it! You should now be able to upload a profile photo to Supabase Storage and you have a fully functional application.
-=======
-That is it! You should now be able to upload a profile photo to Supabase Storage.
-
-### Storage management
-
-<StorageManagement />
-
-## Next steps
-
-At this stage you have a fully functional application!
-
-- Got a question? [Ask here](https://github.com/supabase/supabase/discussions).
-- Sign in: [app.supabase.com](https://app.supabase.com)
->>>>>>> 77e9a688
 
 export const Page = ({ children }) => <Layout meta={meta} children={children} />
 
