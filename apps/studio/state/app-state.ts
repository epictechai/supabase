import { proxy, snapshot, useSnapshot } from 'valtio'

import { SupportedAssistantEntities } from 'components/ui/AIAssistantPanel/AIAssistant.types'
import { LOCAL_STORAGE_KEYS } from 'lib/constants'
import { LOCAL_STORAGE_KEYS as COMMON_LOCAL_STORAGE_KEYS } from 'common'
import type { Message as MessageType } from 'ai/react'

const EMPTY_DASHBOARD_HISTORY: {
  sql?: string
  editor?: string
} = {
  sql: undefined,
  editor: undefined,
}

export type CommonDatabaseEntity = {
  id: number
  name: string
  schema: string
  [key: string]: any
}

export type SuggestionsType = {
  title: string
  prompts: string[]
}

type AiAssistantPanelType = {
  open: boolean
  messages?: MessageType[] | undefined
  initialInput: string
  sqlSnippets?: string[]
  suggestions?: SuggestionsType
  editor?: SupportedAssistantEntities | null
  // Raw string content for the monaco editor, currently used to retain where the user left off when toggling off the panel
  content?: string
  // Mainly used for editing a database entity (e.g editing a function, RLS policy etc)
  entity?: CommonDatabaseEntity
  tables: { schema: string; name: string }[]
}

const INITIAL_AI_ASSISTANT: AiAssistantPanelType = {
  open: false,
  messages: undefined,
  sqlSnippets: undefined,
  initialInput: '',
  suggestions: undefined,
  editor: null,
  content: '',
  entity: undefined,
}

export const appState = proxy({
  // [Joshen] Last visited "entity" for any page that we wanna track
  dashboardHistory: EMPTY_DASHBOARD_HISTORY,
  setDashboardHistory: (ref: string, key: 'sql' | 'editor', id: string) => {
    if (appState.dashboardHistory[key] !== id) {
      appState.dashboardHistory[key] = id
      localStorage.setItem(
        LOCAL_STORAGE_KEYS.DASHBOARD_HISTORY(ref),
        JSON.stringify(appState.dashboardHistory)
      )
    }
  },

  activeDocsSection: ['introduction'],
  docsLanguage: 'js' as 'js' | 'bash',
  showProjectApiDocs: false,
  setShowProjectApiDocs: (value: boolean) => {
    appState.showProjectApiDocs = value
  },
  setActiveDocsSection: (value: string[]) => {
    appState.activeDocsSection = value
  },
  setDocsLanguage: (value: 'js' | 'bash') => {
    appState.docsLanguage = value
  },

  isOptedInTelemetry: false,
  setIsOptedInTelemetry: (value: boolean | null) => {
    appState.isOptedInTelemetry = value === null ? false : value
    if (typeof window !== 'undefined' && value !== null) {
      localStorage.setItem(COMMON_LOCAL_STORAGE_KEYS.TELEMETRY_CONSENT, value.toString())
    }
  },
  showEnableBranchingModal: false,
  setShowEnableBranchingModal: (value: boolean) => {
    appState.showEnableBranchingModal = value
  },
  showFeaturePreviewModal: false,
  setShowFeaturePreviewModal: (value: boolean) => {
    appState.showFeaturePreviewModal = value
  },
  selectedFeaturePreview: '',
  setSelectedFeaturePreview: (value: string) => {
    appState.selectedFeaturePreview = value
  },
  showAiSettingsModal: false,
  setShowAiSettingsModal: (value: boolean) => {
    appState.showAiSettingsModal = value
  },
  showGenerateSqlModal: false,
  setShowGenerateSqlModal: (value: boolean) => {
    appState.showGenerateSqlModal = value
  },

  navigationPanelOpen: false,
  navigationPanelJustClosed: false,
  setNavigationPanelOpen: (value: boolean, trackJustClosed: boolean = false) => {
    if (value === false) {
      // If closing navigation panel by clicking on icon/button, nav bar should not open again until mouse leaves nav bar
      if (trackJustClosed) {
        appState.navigationPanelOpen = false
        appState.navigationPanelJustClosed = true
      } else {
        // If closing navigation panel by leaving nav bar, nav bar can open again when mouse re-enter
        appState.navigationPanelOpen = false
        appState.navigationPanelJustClosed = false
      }
    } else {
      // If opening nav panel, check if it was just closed by a nav icon/button click
      // If yes, do not open nav panel, otherwise open as per normal
      if (appState.navigationPanelJustClosed === false) {
        appState.navigationPanelOpen = true
      }
    }
  },
  setNavigationPanelJustClosed: (value: boolean) => {
    appState.navigationPanelJustClosed = value
  },

<<<<<<< HEAD
  resetAiAssistantPanel: () => {
    appState.aiAssistantPanel = {
      ...INITIAL_AI_ASSISTANT,
      open: appState.aiAssistantPanel.open,
    }
  },

  aiAssistantPanel: INITIAL_AI_ASSISTANT as AiAssistantPanelType,
=======
  aiAssistantPanel: {
    open: false,
    editor: null,
    content: '',
    entity: undefined,
    tables: [],
  } as AiAssistantPanelType,
>>>>>>> 6c592dec
  setAiAssistantPanel: (value: Partial<AiAssistantPanelType>) => {
    const hasEntityChanged = value.entity?.id !== appState.aiAssistantPanel.entity?.id

    appState.aiAssistantPanel = {
      ...appState.aiAssistantPanel,
      content: hasEntityChanged ? '' : appState.aiAssistantPanel.content,
      ...value,
    }
  },
})

export const getAppStateSnapshot = () => snapshot(appState)

export const useAppStateSnapshot = (options?: Parameters<typeof useSnapshot>[1]) =>
  useSnapshot(appState, options)<|MERGE_RESOLUTION|>--- conflicted
+++ resolved
@@ -129,7 +129,6 @@
     appState.navigationPanelJustClosed = value
   },
 
-<<<<<<< HEAD
   resetAiAssistantPanel: () => {
     appState.aiAssistantPanel = {
       ...INITIAL_AI_ASSISTANT,
@@ -138,15 +137,6 @@
   },
 
   aiAssistantPanel: INITIAL_AI_ASSISTANT as AiAssistantPanelType,
-=======
-  aiAssistantPanel: {
-    open: false,
-    editor: null,
-    content: '',
-    entity: undefined,
-    tables: [],
-  } as AiAssistantPanelType,
->>>>>>> 6c592dec
   setAiAssistantPanel: (value: Partial<AiAssistantPanelType>) => {
     const hasEntityChanged = value.entity?.id !== appState.aiAssistantPanel.entity?.id
 
