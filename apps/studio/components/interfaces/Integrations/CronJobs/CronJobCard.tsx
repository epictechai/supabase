--- conflicted
+++ resolved
@@ -71,7 +71,20 @@
                 onCheckedChange={() => showToggleConfirmationModal(true)}
               />
               <Button type="default" icon={<History />}>
-                <Link href={`/project/${ref}/integrations/cron/jobs/${job.jobname}`}>History</Link>
+                <Button
+                  asChild
+                  onClick={() => {
+                    sendEvent({
+                      category: 'cron_jobs',
+                      action: 'view_previous_runs_clicked',
+                      label: 'user clicked view previous runs button',
+                    })
+                  }}
+                >
+                  <Link href={`/project/${ref}/integrations/cron/jobs/${job.jobname}`}>
+                    History
+                  </Link>
+                </Button>
               </Button>
               <DropdownMenu>
                 <DropdownMenuTrigger asChild>
@@ -81,23 +94,6 @@
                   <DropdownMenuItem onClick={() => onEditCronJob(job)}>
                     Edit cron job
                   </DropdownMenuItem>
-<<<<<<< HEAD
-                  <DropdownMenuItem asChild>
-                    <Link
-                      href={`/project/${ref}/sql/new?content=${encodeURIComponent(generateJobDetailsSQL(job.jobid))}`}
-                      onClick={() => {
-                        sendEvent({
-                          category: 'cron_jobs',
-                          action: 'view_previous_runs_clicked',
-                          label: 'user clicked view previous runs button',
-                        })
-                      }}
-                    >
-                      View previous runs
-                    </Link>
-                  </DropdownMenuItem>
-=======
->>>>>>> e6c58c5d
                   <DropdownMenuSeparator />
                   <DropdownMenuItem
                     onClick={() => {
