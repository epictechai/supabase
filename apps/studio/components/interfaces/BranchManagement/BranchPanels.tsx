--- conflicted
+++ resolved
@@ -225,17 +225,14 @@
                     View Repository
                   </Link>
                 </Button>
-<<<<<<< HEAD
-                {branchingWorkflowLogsEnabled && (
-                  <Button type="default" asChild>
-                    <Link href={`/project/${branch.project_ref}/logs/workflow-run-logs`}>
-                      View Logs
-                    </Link>
-                  </Button>
-                )}
-=======
-                <WorkflowLogs projectRef={branch.project_ref} />
->>>>>>> 97d83e7a
+
+                <Button type="default" asChild>
+                  <Link href={`/project/${branch.project_ref}/logs/workflow-run-logs`}>
+                    View Logs
+                  </Link>
+                </Button>
+
+                {/* <WorkflowLogs projectRef={branch.project_ref} /> */}
                 <DropdownMenu modal={false}>
                   <DropdownMenuTrigger asChild>
                     <Button type="text" icon={<MoreVertical />} className="px-1" />
@@ -282,44 +279,7 @@
                 </Button>
               </div>
             )}
-<<<<<<< HEAD
-
-            {shouldRenderGitHubLogsButton ? (
-              <Button asChild type="default" iconRight={<ExternalLink size={14} />}>
-                <Link passHref target="_blank" rel="noreferrer" href={checkRunLogsURL}>
-                  View Logs
-                </Link>
-              </Button>
-            ) : (
-              <ButtonTooltip
-                type="default"
-                asChild
-                disabled={branch.status === 'CREATING_PROJECT'}
-                tooltip={{
-                  content: {
-                    side: 'bottom',
-                    text:
-                      branch.status === 'CREATING_PROJECT'
-                        ? 'Branch is still creating. Logs will be available once the branch is active'
-                        : undefined,
-                  },
-                }}
-              >
-                <Link
-                  href={
-                    branch.status === 'CREATING_PROJECT'
-                      ? '#'
-                      : `/project/${branch.project_ref}/logs/workflow-run-logs`
-                  }
-                >
-                  View Logs
-                </Link>
-              </ButtonTooltip>
-            )}
-
-=======
-            <WorkflowLogs projectRef={branch.project_ref} />
->>>>>>> 97d83e7a
+            {/* <WorkflowLogs projectRef={branch.project_ref} /> */}
             <DropdownMenu modal={false}>
               <DropdownMenuTrigger asChild>
                 <Button type="text" icon={<MoreVertical />} className="px-1" />
