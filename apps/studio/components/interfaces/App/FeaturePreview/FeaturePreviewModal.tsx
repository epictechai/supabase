import { ExternalLink, Eye, EyeOff, FlaskConical } from 'lucide-react'
import Link from 'next/link'
import { useEffect } from 'react'

import { LOCAL_STORAGE_KEYS, useParams } from 'common'
import { useSendEventMutation } from 'data/telemetry/send-event-mutation'
import { useSelectedOrganization } from 'hooks/misc/useSelectedOrganization'
<<<<<<< HEAD
import { useFlag } from 'hooks/ui/useFlag'
=======
import { IS_PLATFORM, LOCAL_STORAGE_KEYS } from 'lib/constants'
>>>>>>> 48d4194c
import { useAppStateSnapshot } from 'state/app-state'
import { removeTabsByEditor } from 'state/tabs'
import { Badge, Button, Modal, ScrollArea, cn } from 'ui'
import { FEATURE_PREVIEWS, useFeaturePreviewContext } from './FeaturePreviewContext'

const FeaturePreviewModal = () => {
  const { ref } = useParams()
  const snap = useAppStateSnapshot()
  const org = useSelectedOrganization()
  const featurePreviewContext = useFeaturePreviewContext()
  const { mutate: sendEvent } = useSendEventMutation()

  // [Joshen] Use this if we want to feature flag previews
  function isReleasedToPublic(feature: (typeof FEATURE_PREVIEWS)[number]) {
    switch (feature.key) {
      default:
        return true
    }
  }

  const selectedFeatureKey =
    snap.selectedFeaturePreview === ''
      ? FEATURE_PREVIEWS.filter((feature) => isReleasedToPublic(feature))[0].key
      : snap.selectedFeaturePreview

  const { flags, onUpdateFlag } = featurePreviewContext
  const selectedFeature = FEATURE_PREVIEWS.find((preview) => preview.key === selectedFeatureKey)
  const isSelectedFeatureEnabled = flags[selectedFeatureKey]

  const allFeaturePreviews = IS_PLATFORM
    ? FEATURE_PREVIEWS
    : FEATURE_PREVIEWS.filter((x) => !x.isPlatformOnly)

  const toggleFeature = () => {
    onUpdateFlag(selectedFeatureKey, !isSelectedFeatureEnabled)
    sendEvent({
      action: isSelectedFeatureEnabled ? 'feature_preview_disabled' : 'feature_preview_enabled',
      properties: { feature: selectedFeatureKey },
      groups: { project: ref ?? 'Unknown', organization: org?.slug ?? 'Unknown' },
    })

    if (selectedFeatureKey === LOCAL_STORAGE_KEYS.UI_TABLE_EDITOR_TABS) {
      removeTabsByEditor(ref as string | undefined, 'table')
    }
    if (selectedFeatureKey === LOCAL_STORAGE_KEYS.UI_SQL_EDITOR_TABS) {
      removeTabsByEditor(ref as string | undefined, 'sql')
    }
  }

  function handleCloseFeaturePreviewModal() {
    snap.setShowFeaturePreviewModal(false)
  }

  useEffect(() => {
    if (snap.showFeaturePreviewModal) {
      sendEvent({
        action: 'feature_previews_clicked',
        groups: { project: ref ?? 'Unknown', organization: org?.slug ?? 'Unknown' },
      })
    }
  }, [snap.showFeaturePreviewModal])

  return (
    <Modal
      hideFooter
      showCloseButton
      size="xlarge"
      className="!max-w-4xl"
      header="Dashboard feature previews"
      visible={snap.showFeaturePreviewModal}
      onCancel={handleCloseFeaturePreviewModal}
    >
      {FEATURE_PREVIEWS.length > 0 ? (
        <div className="flex">
          <div>
            <ScrollArea className="h-[550px] w-[280px] border-r">
              {allFeaturePreviews
                .filter((feature) => isReleasedToPublic(feature))
                .map((feature) => {
                  const isEnabled = flags[feature.key] ?? false

                  return (
                    <div
                      key={feature.key}
                      onClick={() => snap.setSelectedFeaturePreview(feature.key)}
                      className={cn(
                        'flex items-center space-x-3 p-4 border-b cursor-pointer bg transition',
                        selectedFeatureKey === feature.key ? 'bg-surface-300' : 'bg-surface-100'
                      )}
                    >
                      {isEnabled ? (
                        <Eye size={14} strokeWidth={2} className="text-brand" />
                      ) : (
                        <EyeOff size={14} strokeWidth={1.5} className="text-foreground-light" />
                      )}
                      <p className="text-sm truncate" title={feature.name}>
                        {feature.name}
                      </p>
                    </div>
                  )
                })}
            </ScrollArea>
          </div>
          <div className="flex-grow max-h-[550px] p-4 space-y-3 overflow-y-auto">
            <div className="flex items-center justify-between">
              <div className="flex items-center gap-x-2">
                <p>{selectedFeature?.name}</p>
                {selectedFeature?.isNew && <Badge color="green">New</Badge>}
              </div>
              <div className="flex items-center gap-x-2">
                {selectedFeature?.discussionsUrl !== undefined && (
                  <Button asChild type="default" icon={<ExternalLink strokeWidth={1.5} />}>
                    <Link href={selectedFeature.discussionsUrl} target="_blank" rel="noreferrer">
                      Give feedback
                    </Link>
                  </Button>
                )}
                <Button type="default" onClick={() => toggleFeature()}>
                  {isSelectedFeatureEnabled ? 'Disable' : 'Enable'} feature
                </Button>
              </div>
            </div>
            {selectedFeature?.content}
          </div>
        </div>
      ) : (
        <div className="h-[550px] flex flex-col items-center justify-center">
          <FlaskConical size={30} strokeWidth={1.5} className="text-foreground-light" />
          <div className="mt-1 mb-3 flex flex-col items-center gap-y-0.5">
            <p className="text-sm">No feature previews available</p>
            <p className="text-sm text-foreground-light">
              Have an idea for the dashboard? Let us know via Github Discussions!
            </p>
          </div>
          <Button asChild type="default" icon={<ExternalLink strokeWidth={1.5} />}>
            <Link
              href="https://github.com/orgs/supabase/discussions/categories/feature-requests"
              target="_blank"
              rel="noreferrer"
            >
              Github Discussions
            </Link>
          </Button>
        </div>
      )}
    </Modal>
  )
}

export default FeaturePreviewModal<|MERGE_RESOLUTION|>--- conflicted
+++ resolved
@@ -5,11 +5,8 @@
 import { LOCAL_STORAGE_KEYS, useParams } from 'common'
 import { useSendEventMutation } from 'data/telemetry/send-event-mutation'
 import { useSelectedOrganization } from 'hooks/misc/useSelectedOrganization'
-<<<<<<< HEAD
 import { useFlag } from 'hooks/ui/useFlag'
-=======
-import { IS_PLATFORM, LOCAL_STORAGE_KEYS } from 'lib/constants'
->>>>>>> 48d4194c
+import { IS_PLATFORM } from 'lib/constants'
 import { useAppStateSnapshot } from 'state/app-state'
 import { removeTabsByEditor } from 'state/tabs'
 import { Badge, Button, Modal, ScrollArea, cn } from 'ui'
