import { PermissionAction } from '@supabase/shared-types/out/constants'
import { Check } from 'lucide-react'
import { useEffect, useState } from 'react'
import ReactMarkdown from 'react-markdown'
import { toast } from 'sonner'

import { useParams } from 'common'
import { Markdown } from 'components/interfaces/Markdown'
import { ButtonTooltip } from 'components/ui/ButtonTooltip'
import { DocsButton } from 'components/ui/DocsButton'
import { ResourceItem } from 'components/ui/Resource/ResourceItem'
import type { components } from 'data/api'
import { useAuthConfigUpdateMutation } from 'data/auth/auth-config-update-mutation'
import { useProjectSettingsV2Query } from 'data/config/project-settings-v2-query'
import { useCustomDomainsQuery } from 'data/custom-domains/custom-domains-query'
import { useCheckPermissions } from 'hooks/misc/useCheckPermissions'
import { BASE_PATH } from 'lib/constants'
import { useQueryState } from 'nuqs'
import { Button, Form, Input, Sheet, SheetContent, SheetFooter, SheetHeader, SheetTitle } from 'ui'
import { Admonition } from 'ui-patterns'
import { NO_REQUIRED_CHARACTERS } from '../Auth.constants'
import { AuthAlert } from './AuthAlert'
import type { Provider } from './AuthProvidersForm.types'
import FormField from './FormField'

export interface ProviderFormProps {
  config: components['schemas']['GoTrueConfigResponse']
  provider: Provider
  isActive: boolean
}

export const ProviderForm = ({ config, provider, isActive }: ProviderFormProps) => {
  const { ref: projectRef } = useParams()
  const [urlProvider, setUrlProvider] = useQueryState('provider', { defaultValue: '' })

  const [open, setOpen] = useState(false)
  const { mutate: updateAuthConfig, isLoading: isUpdatingConfig } = useAuthConfigUpdateMutation()

  const doubleNegativeKeys = ['MAILER_AUTOCONFIRM', 'SMS_AUTOCONFIRM']
  const canUpdateConfig: boolean = useCheckPermissions(
    PermissionAction.UPDATE,
    'custom_config_gotrue'
  )

  const shouldDisableField = (field: string): boolean => {
    const shouldDisableSmsFields =
      config.HOOK_SEND_SMS_ENABLED &&
      field.startsWith('SMS_') &&
      ![
        'SMS_AUTOCONFIRM',
        'SMS_OTP_EXP',
        'SMS_OTP_LENGTH',
        'SMS_OTP_LENGTH',
        'SMS_TEMPLATE',
        'SMS_TEST_OTP',
        'SMS_TEST_OTP_VALID_UNTIL',
      ].includes(field)
    return (
      ['EXTERNAL_SLACK_CLIENT_ID', 'EXTERNAL_SLACK_SECRET'].includes(field) ||
      shouldDisableSmsFields
    )
  }

<<<<<<< HEAD
  const showAlert = (title: string) => {
    switch (title) {
      case 'Slack (Deprecated)':
        return (
          <Alert_Shadcn_ variant="warning">
            <WarningIcon />
            <AlertTitle_Shadcn_>Slack (Deprecated) Provider</AlertTitle_Shadcn_>
            <AlertDescription_Shadcn_>
              Recently, Slack has updated their OAuth API. Please use the new Slack (OIDC) provider
              below. Developers using this provider should move over to the new provider. Please
              refer to our{' '}
              <a
                href="https://supabase.com/docs/guides/auth/social-login/auth-slack"
                className="underline"
                target="_blank"
              >
                documentation
              </a>{' '}
              for more details.
            </AlertDescription_Shadcn_>
          </Alert_Shadcn_>
        )
      case 'Phone':
        return (
          config.HOOK_SEND_SMS_ENABLED && (
            <Alert_Shadcn_>
              <WarningIcon />
              <AlertTitle_Shadcn_>
                SMS provider settings are disabled while the SMS hook is enabled.
              </AlertTitle_Shadcn_>
              <AlertDescription_Shadcn_ className="flex flex-col gap-y-3">
                <p>The SMS hook will be used in place of the SMS provider configured</p>
                <Button asChild type="default" className="w-min" icon={<ExternalLink />}>
                  <Link href={`/project/${projectRef}/auth/hooks`}>View auth hooks</Link>
                </Button>
              </AlertDescription_Shadcn_>
            </Alert_Shadcn_>
          )
        )
      default:
        return null
    }
  }

=======
>>>>>>> 929176fc
  const { data: settings } = useProjectSettingsV2Query({ projectRef })
  const protocol = settings?.app_config?.protocol ?? 'https'
  const endpoint = settings?.app_config?.endpoint
  const apiUrl = `${protocol}://${endpoint}`

  const { data: customDomainData } = useCustomDomainsQuery({ projectRef })

  const INITIAL_VALUES = (() => {
    const initialValues: { [x: string]: string | boolean } = {}
    Object.keys(provider.properties).forEach((key) => {
      const isDoubleNegative = doubleNegativeKeys.includes(key)
      if (provider.title === 'SAML 2.0') {
        const configValue = (config as any)[key]
        initialValues[key] =
          configValue || (provider.properties[key].type === 'boolean' ? false : '')
      } else {
        if (isDoubleNegative) {
          initialValues[key] = !(config as any)[key]
        } else {
          const configValue = (config as any)[key]
          initialValues[key] = configValue
            ? configValue
            : provider.properties[key].type === 'boolean'
              ? false
              : ''
        }
      }
    })
    return initialValues
<<<<<<< HEAD
  }

  const isSAMLEnabled: boolean =
    provider.title === 'SAML 2.0' && config && (config as any)['SAML_ENABLED']
  // [Joel] Introduced as the new LinkedIn provider has a corresponding config var of LINKEDIN_OIDC
  const isLinkedInOIDCEnabled: boolean =
    provider.title === 'LinkedIn (OIDC)' &&
    config &&
    (config as any)['EXTERNAL_LINKEDIN_OIDC_ENABLED']
  const isSlackOIDCEnabled =
    provider.title === 'Slack (OIDC)' && config['EXTERNAL_SLACK_OIDC_ENABLED']
  const isSlackDeprecated = provider.title === 'Slack (Deprecated)'
  const isSlackDeprecatedEnabled = isSlackDeprecated && config['EXTERNAL_SLACK_ENABLED']
  const isExternalProviderAndEnabled: boolean =
    config && (config as any)[`EXTERNAL_${provider?.title?.toUpperCase()}_ENABLED`]

  // [Joshen] Doing this check as SAML doesn't follow the same naming structure as the other provider options
  const isActive: boolean =
    isSAMLEnabled ||
    isExternalProviderAndEnabled ||
    isLinkedInOIDCEnabled ||
    isSlackOIDCEnabled ||
    isSlackDeprecatedEnabled
  const INITIAL_VALUES = generateInitialValues()
=======
  })()
>>>>>>> 929176fc

  const onSubmit = (values: any, { resetForm }: any) => {
    const payload = { ...values }
    Object.keys(values).map((x: string) => {
      if (doubleNegativeKeys.includes(x)) payload[x] = !values[x]
      if (payload[x] === '') payload[x] = null
    })

    // The backend uses empty string to represent no required characters in the password
    if (payload.PASSWORD_REQUIRED_CHARACTERS === NO_REQUIRED_CHARACTERS) {
      payload.PASSWORD_REQUIRED_CHARACTERS = ''
    }

    updateAuthConfig(
      { projectRef: projectRef!, config: payload },
      {
        onSuccess: () => {
          resetForm({ values: { ...values }, initialValues: { ...values } })
          setOpen(false)
          toast.success('Successfully updated settings')
        },
      }
    )
  }

  // Handle clicking on a provider in the list
  const handleProviderClick = () => setUrlProvider(provider.title)

  const handleOpenChange = (isOpen: boolean) => {
    // Remove provider query param from URL when closed
    if (!isOpen) setUrlProvider(null)
  }

  // Open or close the form based on the query parameter
  useEffect(() => {
    const isProviderInQuery = urlProvider.toLowerCase() === provider.title.toLowerCase()
    setOpen(isProviderInQuery)
  }, [urlProvider, provider.title])

  if (isSlackDeprecated && !isSlackDeprecatedEnabled) {
    // only show deprecated Slack provider for projects that already have it configured, everyone else must use the new OIDC provider
    return null
  }

  return (
    <>
      <ResourceItem
        onClick={handleProviderClick}
        media={
          <img
            src={`${BASE_PATH}/img/icons/${provider.misc.iconKey}.svg`}
            width={18}
            height={18}
            alt={`${provider.title} auth icon`}
          />
        }
        meta={
          isActive ? (
            <div className="flex items-center gap-1 rounded-full border border-brand-400 bg-brand-200 py-1 px-1 text-xs text-brand">
              <span className="rounded-full bg-brand p-0.5 text-xs text-brand-200">
                <Check strokeWidth={2} size={12} />
              </span>
              <span className="px-1">Enabled</span>
            </div>
          ) : (
            <div className="rounded-md border border-strong bg-surface-100 py-1 px-3 text-xs text-foreground-lighter">
              Disabled
            </div>
          )
        }
      >
        {provider.title}
      </ResourceItem>

      <Sheet open={open} onOpenChange={handleOpenChange}>
        <SheetContent className="flex flex-col gap-0">
          <SheetHeader className="shrink-0 flex items-center gap-4">
            <img
              src={`${BASE_PATH}/img/icons/${provider.misc.iconKey}.svg`}
              width={18}
              height={18}
              alt={`${provider.title} auth icon`}
            />
            <SheetTitle>{provider.title}</SheetTitle>
          </SheetHeader>
          <Form
            id={`provider-${provider.title}-form`}
            name={`provider-${provider.title}-form`}
            initialValues={INITIAL_VALUES}
            validationSchema={provider.validationSchema}
            onSubmit={onSubmit}
            className="flex-1 overflow-hidden flex flex-col"
          >
            {({ handleReset, initialValues, values, setFieldValue }: any) => {
              const noChanges = JSON.stringify(initialValues) === JSON.stringify(values)
              return (
                <>
                  <div className="flex-1 overflow-y-auto group py-6 px-4 md:px-6 text-foreground">
                    <div className="mx-auto max-w-lg space-y-6">
                      <AuthAlert
                        title={provider.title}
                        isHookSendSMSEnabled={config.HOOK_SEND_SMS_ENABLED}
                      />
                      {Object.keys(provider.properties).map((x: string) => (
                        <FormField
                          key={x}
                          name={x}
                          setFieldValue={setFieldValue}
                          properties={provider.properties[x]}
                          formValues={values}
                          disabled={shouldDisableField(x) || !canUpdateConfig}
                        />
                      ))}

                      {provider?.misc?.alert && (
                        <Admonition
                          type="warning"
                          title={provider.misc.alert.title}
                          description={
                            <>
                              <ReactMarkdown>{provider.misc.alert.description}</ReactMarkdown>
                            </>
                          }
                        />
                      )}

                      {provider.misc.requiresRedirect && (
                        <Input
                          copy
                          readOnly
                          disabled
                          label="Callback URL (for OAuth)"
                          value={
                            customDomainData?.customDomain?.status === 'active'
                              ? `https://${customDomainData.customDomain?.hostname}/auth/v1/callback`
                              : `${apiUrl}/auth/v1/callback`
                          }
                          descriptionText={
                            <Markdown
                              content={provider.misc.helper}
                              className="text-foreground-lighter"
                            />
                          }
                        />
                      )}
                    </div>
                  </div>
                  <SheetFooter className="shrink-0">
                    <div className="flex items-center justify-between w-full">
                      <DocsButton href={provider.link} />
                      <div className="flex items-center gap-x-3">
                        <Button
                          type="default"
                          htmlType="reset"
                          onClick={() => {
                            handleReset()
                            setOpen(false)
                          }}
                          disabled={isUpdatingConfig}
                        >
                          Cancel
                        </Button>
                        <ButtonTooltip
                          htmlType="submit"
                          loading={isUpdatingConfig}
                          disabled={isUpdatingConfig || !canUpdateConfig || noChanges}
                          tooltip={{
                            content: {
                              side: 'bottom',
                              text: !canUpdateConfig
                                ? 'You need additional permissions to update provider settings'
                                : undefined,
                            },
                          }}
                        >
                          Save
                        </ButtonTooltip>
                      </div>
                    </div>
                  </SheetFooter>
                </>
              )
            }}
          </Form>
        </SheetContent>
      </Sheet>
    </>
  )
}<|MERGE_RESOLUTION|>--- conflicted
+++ resolved
@@ -61,7 +61,6 @@
     )
   }
 
-<<<<<<< HEAD
   const showAlert = (title: string) => {
     switch (title) {
       case 'Slack (Deprecated)':
@@ -106,8 +105,6 @@
     }
   }
 
-=======
->>>>>>> 929176fc
   const { data: settings } = useProjectSettingsV2Query({ projectRef })
   const protocol = settings?.app_config?.protocol ?? 'https'
   const endpoint = settings?.app_config?.endpoint
@@ -137,8 +134,7 @@
       }
     })
     return initialValues
-<<<<<<< HEAD
-  }
+  })()
 
   const isSAMLEnabled: boolean =
     provider.title === 'SAML 2.0' && config && (config as any)['SAML_ENABLED']
@@ -161,10 +157,6 @@
     isLinkedInOIDCEnabled ||
     isSlackOIDCEnabled ||
     isSlackDeprecatedEnabled
-  const INITIAL_VALUES = generateInitialValues()
-=======
-  })()
->>>>>>> 929176fc
 
   const onSubmit = (values: any, { resetForm }: any) => {
     const payload = { ...values }
