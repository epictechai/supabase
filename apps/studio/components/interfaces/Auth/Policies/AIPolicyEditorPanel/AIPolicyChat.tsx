--- conflicted
+++ resolved
@@ -16,12 +16,12 @@
 import * as z from 'zod'
 
 import { useProfile } from 'lib/profile'
+import { useAppStateSnapshot } from 'state/app-state'
 import { MessageWithDebug } from './AIPolicyEditorPanel.utils'
 import Message from './Message'
-import { useAppStateSnapshot } from 'state/app-state'
 
 interface AIPolicyChatProps {
-  messages: OpenAI.Beta.Threads.Messages.ThreadMessage[]
+  messages: MessageWithDebug[]
   loading: boolean
   onSubmit: (s: string) => void
   onDiff: (s: string) => void
@@ -34,17 +34,7 @@
   onSubmit,
   onDiff,
   onChange,
-<<<<<<< HEAD
-}: {
-  messages: MessageWithDebug[]
-  loading: boolean
-  onSubmit: (s: string) => void
-  onDiff: (s: string) => void
-  onChange: (value: boolean) => void
-}) => {
-=======
 }: AIPolicyChatProps) => {
->>>>>>> f65c847b
   const { profile } = useProfile()
   const snap = useAppStateSnapshot()
   const bottomRef = useRef<HTMLDivElement>(null)
