import { Megaphone } from 'lucide-react'
<<<<<<< HEAD
import { cloneElement, forwardRef, PropsWithChildren, ReactNode } from 'react'
import ReactMarkdown from 'react-markdown'
=======
import { forwardRef, PropsWithChildren, ReactNode } from 'react'
>>>>>>> 935c3362
import { Badge, Button, Loading, cn } from 'ui'

interface PanelProps {
  className?: string
  footer?: JSX.Element | false
  loading?: boolean
  noMargin?: boolean
  title?: ReactNode | false
  wrapWithLoading?: boolean
  noHideOverflow?: boolean
  titleClasses?: string
}

function Panel(props: PropsWithChildren<PanelProps>) {
  const content = (
    <div
      className={cn(
        'bg-surface-100',
        'rounded-md border shadow-sm',
        props.noHideOverflow ? '' : 'overflow-hidden',
        props.noMargin ? '' : 'mb-8',
        props.className
      )}
    >
      {props.title && (
        <div
          className={cn(
            'bg-surface-100 border-b border-default flex items-center px-6 py-4',
            props.titleClasses
          )}
        >
          {props.title}
        </div>
      )}
      {props.children}
      {props.footer && (
        <div className="bg-surface-100 border-t border-default">
          <div className="flex h-12 items-center px-6">{props.footer}</div>
        </div>
      )}
    </div>
  )

  if (props.wrapWithLoading === false) {
    return content
  }

  return <Loading active={Boolean(props.loading)}>{content}</Loading>
}

function Content({ children, className }: { children: ReactNode; className?: string | false }) {
  return <div className={cn('px-6 py-4', className)}>{children}</div>
}

const PanelNotice = forwardRef<
  HTMLDivElement,
  {
    className?: string | false
    title?: string
    description?: string
    href?: string
    buttonText?: string
    action?: ReactNode
    badgeLabel?: string
    icon?: ReactNode
  }
>(
  (
    { className, title, description, href, buttonText, action, badgeLabel, icon, ...props },
    ref
  ) => {
    return (
      <div
        ref={ref}
        {...props}
        className={cn(
          'relative px-6 py-5 bg-studio flex flex-col lg:flex-row lg:justify-between gap-6 overflow-hidden lg:items-center',
          className
        )}
      >
        <div
          className="absolute inset-0 -mt-[5px]"
          style={{
            backgroundImage: `
                linear-gradient(to right, hsl(var(--background-200)/1) 0%, hsl(var(--background-200)/1) 30%, hsl(var(--background-200)/0) 100%),
                linear-gradient(to right, hsl(var(--border-default)/0.33) 1px, transparent 1px),
                linear-gradient(to bottom, hsl(var(--border-default)/0.33) 1px, transparent 1px)
              `,
            backgroundSize: '100% 100%, 15px 15px, 15px 15px',
            backgroundPosition: '0 0, 0 0, 0 0',
          }}
        ></div>
        <div className="relative flex flex-col gap-0">
          <div className="flex flex-row items-center -space-x-px">
            <Badge
              variant={'default'}
              className="
            text-sm
            rounded-r-none
            pr-2
            flex-shrink-0 gap-1.5 border-dashed bg-opacity-0 bg-surface-400 text-foreground-lighter"
            >
              {icon ? (
                cloneElement(icon as React.ReactElement, { size: 16, strokeWidth: 1.2 })
              ) : (
                <Megaphone size={16} strokeWidth={1.2} />
              )}
              {badgeLabel ?? 'Upcoming change'}
            </Badge>
            <Badge
              variant={'default'}
              className="
            text-sm
            rounded-l-none
            flex-shrink-0 gap-1.5 bg-opacity-0 bg-surface-400 text-foreground-lighter border-l-0"
            >
              <span className="text-foreground">{title}</span>
            </Badge>
          </div>
          {description && (
            <span className="text-foreground-light text-sm flex flex-col gap-0">
              <ReactMarkdown className="prose text-sm max-w-none [&_p]:mt-2 [&_p]:mb-0">
                {description}
              </ReactMarkdown>
            </span>
          )}
        </div>
<<<<<<< HEAD

        {action ? (
          <div>{action}</div>
        ) : href ? (
          <div>
            <Button size="tiny" type="default" className="text-xs" asChild>
              <a href={href}>{buttonText ?? 'Read the accouncement'}</a>
            </Button>
          </div>
        ) : null}
      </div>
    )
  }
)
=======
        {description && (
          <div className="text-foreground-light text-sm flex flex-col gap-0">
            <div className="prose text-xs max-w-none [&_p]:mt-2 [&_p]:mb-0">{description}</div>
          </div>
        )}
      </div>

      {href && (
        <div>
          <Button size="tiny" type="default" className="text-xs" asChild>
            <a href={href} target="_blank" rel="noreferrer noopener">
              {buttonText ?? 'Read the accouncement'}
            </a>
          </Button>
        </div>
      )}
    </div>
  )
})
>>>>>>> 935c3362

PanelNotice.displayName = 'PanelNotice'

Panel.Content = Content
Panel.Notice = PanelNotice
export default Panel<|MERGE_RESOLUTION|>--- conflicted
+++ resolved
@@ -1,10 +1,7 @@
 import { Megaphone } from 'lucide-react'
-<<<<<<< HEAD
 import { cloneElement, forwardRef, PropsWithChildren, ReactNode } from 'react'
 import ReactMarkdown from 'react-markdown'
-=======
 import { forwardRef, PropsWithChildren, ReactNode } from 'react'
->>>>>>> 935c3362
 import { Badge, Button, Loading, cn } from 'ui'
 
 interface PanelProps {
@@ -132,42 +129,19 @@
             </span>
           )}
         </div>
-<<<<<<< HEAD
-
-        {action ? (
-          <div>{action}</div>
-        ) : href ? (
+        {href && (
           <div>
             <Button size="tiny" type="default" className="text-xs" asChild>
-              <a href={href}>{buttonText ?? 'Read the accouncement'}</a>
+              <a href={href} target="_blank" rel="noreferrer noopener">
+                {buttonText ?? 'Read the accouncement'}
+              </a>
             </Button>
           </div>
-        ) : null}
+        )}
       </div>
     )
   }
 )
-=======
-        {description && (
-          <div className="text-foreground-light text-sm flex flex-col gap-0">
-            <div className="prose text-xs max-w-none [&_p]:mt-2 [&_p]:mb-0">{description}</div>
-          </div>
-        )}
-      </div>
-
-      {href && (
-        <div>
-          <Button size="tiny" type="default" className="text-xs" asChild>
-            <a href={href} target="_blank" rel="noreferrer noopener">
-              {buttonText ?? 'Read the accouncement'}
-            </a>
-          </Button>
-        </div>
-      )}
-    </div>
-  )
-})
->>>>>>> 935c3362
 
 PanelNotice.displayName = 'PanelNotice'
 
