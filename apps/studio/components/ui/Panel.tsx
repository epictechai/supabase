--- conflicted
+++ resolved
@@ -67,20 +67,6 @@
     description?: string
     href?: string
     buttonText?: string
-<<<<<<< HEAD
-    badgeLabel?: string
-  }
->(({ className, title, description, href, buttonText, badgeLabel, ...props }, ref) => {
-  return (
-    <div
-      ref={ref}
-      {...props}
-      className={cn(
-        'relative px-4 md:px-6 py-5 bg-studio flex flex-col lg:flex-row lg:justify-between gap-6 overflow-hidden lg:items-center',
-        className
-      )}
-    >
-=======
     layout?: 'horizontal' | 'vertical'
     badgeLabel?: string
   }
@@ -99,7 +85,6 @@
     ref
   ) => {
     return (
->>>>>>> 791422b2
       <div
         ref={ref}
         {...props}
@@ -117,37 +102,6 @@
                 linear-gradient(to right, hsl(var(--border-default)/0.33) 1px, transparent 1px),
                 linear-gradient(to bottom, hsl(var(--border-default)/0.33) 1px, transparent 1px)
               `,
-<<<<<<< HEAD
-          backgroundSize: '100% 100%, 15px 15px, 15px 15px',
-          backgroundPosition: '0 0, 0 0, 0 0',
-        }}
-      ></div>
-      <div className="relative flex flex-col gap-1">
-        <div className="flex flex-row items-center -space-x-px">
-          <Badge
-            variant={'default'}
-            className="
-            rounded-r-none
-            pr-2
-            flex-shrink-0 gap-1.5 border-dashed bg-opacity-0 bg-surface-400 text-foreground-lighter"
-          >
-            <Megaphone size={16} strokeWidth={1.2} />
-            <span className="text-foreground-lighter">{badgeLabel ?? 'Upcoming change'}</span>
-          </Badge>
-          <Badge
-            variant={'default'}
-            className="
-            rounded-l-none
-            flex-shrink-0 gap-1.5 bg-opacity-0 bg-surface-400 text-foreground-lighter border-l-0"
-          >
-            <span className="text-foreground text-xs">{title}</span>
-          </Badge>
-          {/* <span className="font-medium text-foreground text-sm">{title}</span> */}
-        </div>
-        {description && (
-          <div className="text-foreground-light text-sm flex flex-col gap-0">
-            <div className="prose text-xs max-w-none [&_p]:mt-2 [&_p]:mb-0">{description}</div>
-=======
             backgroundSize: '100% 100%, 15px 15px, 15px 15px',
             backgroundPosition: '0 0, 0 0, 0 0',
           }}
@@ -167,7 +121,6 @@
             >
               <span className="text-foreground text-xs">{title}</span>
             </Badge>
->>>>>>> 791422b2
           </div>
           {description && (
             <div className="text-foreground-light text-sm flex flex-col gap-0">
