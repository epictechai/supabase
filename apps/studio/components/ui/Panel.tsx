--- conflicted
+++ resolved
@@ -1,7 +1,7 @@
 import { Megaphone } from 'lucide-react'
-import { cloneElement, forwardRef, PropsWithChildren, ReactNode } from 'react'
-import ReactMarkdown from 'react-markdown'
-import { Badge, Button, cn, Loading } from 'ui'
+import { forwardRef, PropsWithChildren, ReactNode } from 'react'
+import { Badge, Button, Loading, cn } from 'ui'
+
 interface PanelProps {
   className?: string
   footer?: JSX.Element | false
@@ -62,18 +62,7 @@
     description?: string
     href?: string
     buttonText?: string
-    action?: ReactNode
-    badgeLabel?: string
-    icon?: ReactNode
   }
-<<<<<<< HEAD
->(
-  (
-    { className, title, description, href, buttonText, action, badgeLabel, icon, ...props },
-    ref
-  ) => {
-    return (
-=======
 >(({ className, title, description, href, buttonText, ...props }, ref) => {
   return (
     <div
@@ -84,75 +73,59 @@
         className
       )}
     >
->>>>>>> 3f9e93d6
       <div
-        ref={ref}
-        {...props}
-        className={cn(
-          'relative px-6 py-5 bg-studio flex flex-col lg:flex-row lg:justify-between gap-6 overflow-hidden lg:items-center',
-          className
-        )}
-      >
-        <div
-          className="absolute inset-0 -mt-[5px]"
-          style={{
-            backgroundImage: `
+        className="absolute inset-0 -mt-[5px]"
+        style={{
+          backgroundImage: `
                 linear-gradient(to right, hsl(var(--background-200)/1) 0%, hsl(var(--background-200)/1) 30%, hsl(var(--background-200)/0) 100%),
                 linear-gradient(to right, hsl(var(--border-default)/0.33) 1px, transparent 1px),
                 linear-gradient(to bottom, hsl(var(--border-default)/0.33) 1px, transparent 1px)
               `,
-            backgroundSize: '100% 100%, 15px 15px, 15px 15px',
-            backgroundPosition: '0 0, 0 0, 0 0',
-          }}
-        ></div>
-        <div className="relative flex flex-col gap-0">
-          <div className="flex flex-row items-center -space-x-px">
-            <Badge
-              variant={'default'}
-              className="
-            text-sm
+          backgroundSize: '100% 100%, 15px 15px, 15px 15px',
+          backgroundPosition: '0 0, 0 0, 0 0',
+        }}
+      ></div>
+      <div className="relative flex flex-col gap-1">
+        <div className="flex flex-row items-center -space-x-px">
+          <Badge
+            variant={'default'}
+            className="
             rounded-r-none
             pr-2
             flex-shrink-0 gap-1.5 border-dashed bg-opacity-0 bg-surface-400 text-foreground-lighter"
-            >
-              {icon ? (
-                cloneElement(icon as React.ReactElement, { size: 16, strokeWidth: 1.2 })
-              ) : (
-                <Megaphone size={16} strokeWidth={1.2} />
-              )}
-              {badgeLabel ?? 'Upcoming change'}
-            </Badge>
-            <Badge
-              variant={'default'}
-              className="
-            text-sm
+          >
+            <Megaphone size={16} strokeWidth={1.2} />
+            Upcoming change
+          </Badge>
+          <Badge
+            variant={'default'}
+            className="
             rounded-l-none
             flex-shrink-0 gap-1.5 bg-opacity-0 bg-surface-400 text-foreground-lighter border-l-0"
-            >
-              <span className="text-foreground">{title}</span>
-            </Badge>
-          </div>
-          {description && (
-            <span className="text-foreground-light text-sm flex flex-col gap-0">
-              <ReactMarkdown className="prose text-sm max-w-none [&_p]:mt-2 [&_p]:mb-0">
-                {description}
-              </ReactMarkdown>
-            </span>
-          )}
+          >
+            <span className="text-foreground text-xs">{title}</span>
+          </Badge>
+          {/* <span className="font-medium text-foreground text-sm">{title}</span> */}
         </div>
-        {href && (
-          <div>
-            <Button size="tiny" type="default" className="text-xs" asChild>
-              <a href={href} target="_blank" rel="noreferrer noopener">
-                {buttonText ?? 'Read the accouncement'}
-              </a>
-            </Button>
+        {description && (
+          <div className="text-foreground-light text-sm flex flex-col gap-0">
+            <div className="prose text-xs max-w-none [&_p]:mt-2 [&_p]:mb-0">{description}</div>
           </div>
         )}
       </div>
-    )
-  }
-)
+
+      {href && (
+        <div>
+          <Button size="tiny" type="default" className="text-xs" asChild>
+            <a href={href} target="_blank" rel="noreferrer noopener">
+              {buttonText ?? 'Read the accouncement'}
+            </a>
+          </Button>
+        </div>
+      )}
+    </div>
+  )
+})
 
 PanelNotice.displayName = 'PanelNotice'
 
