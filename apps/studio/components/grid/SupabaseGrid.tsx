--- conflicted
+++ resolved
@@ -7,7 +7,6 @@
 import { useParams } from 'common'
 import { useProjectContext } from 'components/layouts/ProjectLayout/ProjectContext'
 import { useTableRowsQuery } from 'data/table-rows/table-rows-query'
-import { useTableEditorFiltersSort } from 'hooks/misc/useTableEditorFiltersSort'
 import { RoleImpersonationState } from 'lib/role-impersonation'
 import { EMPTY_ARR } from 'lib/void'
 import { useRoleImpersonationStateSnapshot } from 'state/role-impersonation-state'
@@ -19,16 +18,11 @@
 import { Grid } from './components/grid/Grid'
 import Header, { HeaderProps } from './components/header/Header'
 import { RowContextMenu } from './components/menu'
-<<<<<<< HEAD
-import { GridProps } from './types'
-
 import { useTableFilter } from './hooks/useTableFilter'
 import { useTableSort } from './hooks/useTableSort'
-import { DataTableFilter } from 'components/data-table-filter-table-editor'
 import { useTableAdapter } from './tableAdapter'
-=======
-import { Filter, GridProps } from './types'
->>>>>>> 7c71ba58
+import { GridProps } from './types'
+import { useUrlState } from 'hooks/ui/useUrlState'
 
 export const SupabaseGrid = ({
   customHeader,
