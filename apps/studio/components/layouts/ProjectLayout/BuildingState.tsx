import { useQueryClient } from '@tanstack/react-query'
import ClientLibrary from 'components/interfaces/Home/ClientLibrary'
import ExampleProject from 'components/interfaces/Home/ExampleProject'
import { CLIENT_LIBRARIES, EXAMPLE_PROJECTS } from 'components/interfaces/Home/Home.constants'
import Link from 'next/link'
import { useEffect, useRef } from 'react'

import { useParams } from 'common'
import { DisplayApiSettings, DisplayConfigSettings } from 'components/ui/ProjectSettings'
import { invalidateProjectDetailsQuery } from 'data/projects/project-detail-query'
import { invalidateProjectsQuery } from 'data/projects/projects-query'
import { useSelectedProject } from 'hooks/misc/useSelectedProject'
import { getWithTimeout } from 'lib/common/fetch'
import { API_URL, PROJECT_STATUS } from 'lib/constants'
import { ArrowRight, Loader2 } from 'lucide-react'
import { Badge, Button, cn, Separator } from 'ui'
import ApiKeysNotice from 'components/ui/ApiKeysNotice'
import PublishableAPIKeys from 'components/interfaces/APIKeys/PublishableAPIKeys'
import SecretAPIKeys from 'components/interfaces/APIKeys/SecretAPIKeys'
import QuickKeyCopyWrapper from 'components/interfaces/APIKeys/QuickKeyCopy'
import { ScaffoldContainer } from '../Scaffold'
import { useFlag } from 'hooks/ui/useFlag'

const BuildingState = () => {
  const { ref } = useParams()
  const project = useSelectedProject()
  const queryClient = useQueryClient()
  const checkServerInterval = useRef<number>()

  const newApiKeysFlag = useFlag('newApiKeys')

  // TODO: move to react-query
  async function checkServer() {
    if (!project) return

    const projectStatus = await getWithTimeout(`${API_URL}/projects/${project.ref}/status`, {
      timeout: 2000,
    })
    if (projectStatus && !projectStatus.error) {
      const { status } = projectStatus
      if (status === PROJECT_STATUS.ACTIVE_HEALTHY) {
        clearInterval(checkServerInterval.current)
        if (ref) await invalidateProjectDetailsQuery(queryClient, ref)
        await invalidateProjectsQuery(queryClient)
      }
    }
  }

  useEffect(() => {
    // check server status every 4s
    checkServerInterval.current = window.setInterval(checkServer, 4000)
    return () => {
      clearInterval(checkServerInterval.current)
    }
  }, [])

  if (project === undefined) return null

  return (
<<<<<<< HEAD
    <ScaffoldContainer
      className={cn(newApiKeysFlag ? 'max-w-4xl' : 'max-w-7xl', 'flex flex-col gap-10 py-20')}
    >
      <div className={'flex flex-col gap-5'}>
        <div className="flex items-center space-x-3">
          <h1 className="text-3xl text-foreground">{project?.name}</h1>
          <Badge variant="default" className="bg-surface-100 bg-opacity-100">
            <div className="flex items-center gap-2">
              <Loader2 className="animate-spin" size={12} />
              <span>
                {project.status === PROJECT_STATUS.UNKNOWN
                  ? 'Initiating project set up'
                  : 'Setting up project'}
              </span>
            </div>
          </Badge>
        </div>
        <div>
          <p className="text-sm text-foreground-light">
            {' '}
            We are provisioning your database and API endpoints
          </p>
          <p className="text-sm text-foreground-light"> This may take a few minutes</p>
        </div>
      </div>
      <div className={cn(newApiKeysFlag ? 'flex flex-col gap-5' : 'flex flex-row gap-12')}>
        <div className={cn(!newApiKeysFlag && 'order-last')}>
          {/* <ApiKeysNotice /> */}
          {/* <PublishableAPIKeys /> */}
          {newApiKeysFlag ? (
            <QuickKeyCopyWrapper />
          ) : (
            <>
              <DisplayApiSettings showNotice={false} />
              <DisplayConfigSettings />
            </>
          )}
          {/* <SecretAPIKeys /> */}
        </div>
        {newApiKeysFlag && <Separator />}
        <div className="col-span-12 space-y-12 lg:col-span-4 ">
          <div>
            <h4 className="text-base text-foreground">While you wait</h4>
=======
    <div className="mx-auto my-8 md:my-16 w-full md:max-w-7xl items-center justify-center">
      <div className="px-4 md:px-6 flex flex-col space-y-16">
        <div className="w-full flex flex-col gap-4">
          <div className="w-full flex flex-col md:flex-row items-start md:items-center gap-3">
            <h1 className="text-3xl text-foreground">{project?.name}</h1>
            <Badge variant="default" className="bg-surface-100 bg-opacity-100">
              <div className="flex items-center gap-2">
                <Loader2 className="animate-spin" size={12} />
                <span>
                  {project.status === PROJECT_STATUS.UNKNOWN
                    ? 'Initiating project set up'
                    : 'Setting up project'}
                </span>
              </div>
            </Badge>
          </div>
          <div>
            <p className="text-sm text-foreground-light">
              {' '}
              We are provisioning your database and API endpoints
            </p>
            <p className="text-sm text-foreground-light"> This may take a few minutes</p>
          </div>
        </div>
        <div>
          <div className="w-full grid grid-cols-12 gap-12">
            <div className="w-full col-span-12 space-y-12 lg:col-span-4">
              <div>
                <h4 className="text-base text-foreground">While you wait</h4>
>>>>>>> 3f9e93d6

            <ChecklistItem
              description={
                <p className="text-sm text-foreground-light">
                  Browse the Supabase{' '}
                  <Link
                    href="https://supabase.com/docs"
                    className="mb-0 text-brand transition-colors hover:text-brand-600"
                    target="_blank"
                    rel="noreferrer"
                  >
                    documentation
                  </Link>
                  .
                </p>
              }
            />
          </div>
          <div>
            <h4 className="text-base text-foreground">Not working?</h4>
            <ChecklistItem
              description={
                <p className="text-sm text-foreground-light">
                  Try refreshing after a couple of minutes.
                </p>
              }
            />
            <ul>
              <ChecklistItem
                description={
                  <>
                    <p className="mb-4 text-sm text-foreground-light">
                      If your dashboard hasn't connected within 2 minutes, you can open a support
                      ticket.
                    </p>
                    <Button asChild type="default">
                      <Link href="/support/new">Contact support team</Link>
                    </Button>
                  </>
                }
              />
            </ul>
          </div>
        </div>
        {/* 
        {project.status === PROJECT_STATUS.COMING_UP && (
          <div className="mx-auto my-16 w-full max-w-7xl space-y-16">
            <div className="space-y-8">
              <div className="mx-6">
                <h5>Client libraries</h5>
              </div>
              <div className="mx-6 mb-12 grid gap-12 md:grid-cols-3">
                {CLIENT_LIBRARIES.map((library) => (
                  <ClientLibrary key={library.language} {...library} />
                ))}
              </div>
            </div>
            <div className="space-y-8">
              <div className="mx-6">
                <h5>Example projects</h5>
              </div>
              <div className="mx-6 grid gap-8 md:grid-cols-2 lg:grid-cols-3">
                {EXAMPLE_PROJECTS.map((project) => (
                  <ExampleProject key={project.url} {...project} />
                ))}
              </div>
            </div>
          </div>
        )} */}
      </div>
<<<<<<< HEAD
    </ScaffoldContainer>
=======
      {project.status === PROJECT_STATUS.COMING_UP && (
        <div className="mx-auto my-16 w-full max-w-7xl space-y-16">
          <div className="space-y-8">
            <div className="mx-6">
              <h4 className="text-lg">Client libraries</h4>
            </div>
            <div className="grid grid-cols-2 gap-x-8 gap-y-8 md:gap-12 mx-6 mb-12 md:grid-cols-3">
              {CLIENT_LIBRARIES.map((library) => (
                <ClientLibrary key={library.language} {...library} />
              ))}
            </div>
          </div>
          <div className="space-y-8">
            <div className="mx-6">
              <h5>Example projects</h5>
            </div>
            <div className="mx-6 grid gap-2 md:gap-8 md:grid-cols-2 lg:grid-cols-3">
              {EXAMPLE_PROJECTS.map((project) => (
                <ExampleProject key={project.url} {...project} />
              ))}
            </div>
          </div>
        </div>
      )}
    </div>
>>>>>>> 3f9e93d6
  )
}
export default BuildingState

const ChecklistItem = ({ description }: any) => {
  return (
    <li className="my-3 flex flex-wrap space-x-3">
      <div className="mt-0.5">
        <ArrowRight className="text-foreground-lighter" size={14} />
      </div>
      <div className="flex-1">{description}</div>
    </li>
  )
}<|MERGE_RESOLUTION|>--- conflicted
+++ resolved
@@ -13,21 +13,13 @@
 import { getWithTimeout } from 'lib/common/fetch'
 import { API_URL, PROJECT_STATUS } from 'lib/constants'
 import { ArrowRight, Loader2 } from 'lucide-react'
-import { Badge, Button, cn, Separator } from 'ui'
-import ApiKeysNotice from 'components/ui/ApiKeysNotice'
-import PublishableAPIKeys from 'components/interfaces/APIKeys/PublishableAPIKeys'
-import SecretAPIKeys from 'components/interfaces/APIKeys/SecretAPIKeys'
-import QuickKeyCopyWrapper from 'components/interfaces/APIKeys/QuickKeyCopy'
-import { ScaffoldContainer } from '../Scaffold'
-import { useFlag } from 'hooks/ui/useFlag'
+import { Badge, Button } from 'ui'
 
 const BuildingState = () => {
   const { ref } = useParams()
   const project = useSelectedProject()
   const queryClient = useQueryClient()
   const checkServerInterval = useRef<number>()
-
-  const newApiKeysFlag = useFlag('newApiKeys')
 
   // TODO: move to react-query
   async function checkServer() {
@@ -57,51 +49,6 @@
   if (project === undefined) return null
 
   return (
-<<<<<<< HEAD
-    <ScaffoldContainer
-      className={cn(newApiKeysFlag ? 'max-w-4xl' : 'max-w-7xl', 'flex flex-col gap-10 py-20')}
-    >
-      <div className={'flex flex-col gap-5'}>
-        <div className="flex items-center space-x-3">
-          <h1 className="text-3xl text-foreground">{project?.name}</h1>
-          <Badge variant="default" className="bg-surface-100 bg-opacity-100">
-            <div className="flex items-center gap-2">
-              <Loader2 className="animate-spin" size={12} />
-              <span>
-                {project.status === PROJECT_STATUS.UNKNOWN
-                  ? 'Initiating project set up'
-                  : 'Setting up project'}
-              </span>
-            </div>
-          </Badge>
-        </div>
-        <div>
-          <p className="text-sm text-foreground-light">
-            {' '}
-            We are provisioning your database and API endpoints
-          </p>
-          <p className="text-sm text-foreground-light"> This may take a few minutes</p>
-        </div>
-      </div>
-      <div className={cn(newApiKeysFlag ? 'flex flex-col gap-5' : 'flex flex-row gap-12')}>
-        <div className={cn(!newApiKeysFlag && 'order-last')}>
-          {/* <ApiKeysNotice /> */}
-          {/* <PublishableAPIKeys /> */}
-          {newApiKeysFlag ? (
-            <QuickKeyCopyWrapper />
-          ) : (
-            <>
-              <DisplayApiSettings showNotice={false} />
-              <DisplayConfigSettings />
-            </>
-          )}
-          {/* <SecretAPIKeys /> */}
-        </div>
-        {newApiKeysFlag && <Separator />}
-        <div className="col-span-12 space-y-12 lg:col-span-4 ">
-          <div>
-            <h4 className="text-base text-foreground">While you wait</h4>
-=======
     <div className="mx-auto my-8 md:my-16 w-full md:max-w-7xl items-center justify-center">
       <div className="px-4 md:px-6 flex flex-col space-y-16">
         <div className="w-full flex flex-col gap-4">
@@ -131,80 +78,57 @@
             <div className="w-full col-span-12 space-y-12 lg:col-span-4">
               <div>
                 <h4 className="text-base text-foreground">While you wait</h4>
->>>>>>> 3f9e93d6
 
-            <ChecklistItem
-              description={
-                <p className="text-sm text-foreground-light">
-                  Browse the Supabase{' '}
-                  <Link
-                    href="https://supabase.com/docs"
-                    className="mb-0 text-brand transition-colors hover:text-brand-600"
-                    target="_blank"
-                    rel="noreferrer"
-                  >
-                    documentation
-                  </Link>
-                  .
-                </p>
-              }
-            />
-          </div>
-          <div>
-            <h4 className="text-base text-foreground">Not working?</h4>
-            <ChecklistItem
-              description={
-                <p className="text-sm text-foreground-light">
-                  Try refreshing after a couple of minutes.
-                </p>
-              }
-            />
-            <ul>
-              <ChecklistItem
-                description={
-                  <>
-                    <p className="mb-4 text-sm text-foreground-light">
-                      If your dashboard hasn't connected within 2 minutes, you can open a support
-                      ticket.
+                <ChecklistItem
+                  description={
+                    <p className="text-sm text-foreground-light">
+                      Browse the Supabase{' '}
+                      <Link
+                        href="https://supabase.com/docs"
+                        className="mb-0 text-brand transition-colors hover:text-brand-600"
+                        target="_blank"
+                        rel="noreferrer"
+                      >
+                        documentation
+                      </Link>
+                      .
                     </p>
-                    <Button asChild type="default">
-                      <Link href="/support/new">Contact support team</Link>
-                    </Button>
-                  </>
-                }
-              />
-            </ul>
+                  }
+                />
+              </div>
+              <div>
+                <h4 className="text-base text-foreground">Not working?</h4>
+                <ChecklistItem
+                  description={
+                    <p className="text-sm text-foreground-light">
+                      Try refreshing after a couple of minutes.
+                    </p>
+                  }
+                />
+                <ul>
+                  <ChecklistItem
+                    description={
+                      <>
+                        <p className="mb-4 text-sm text-foreground-light">
+                          If your dashboard hasn't connected within 2 minutes, you can open a
+                          support ticket.
+                        </p>
+                        <Button asChild type="default">
+                          <Link href="/support/new">Contact support team</Link>
+                        </Button>
+                      </>
+                    }
+                  />
+                </ul>
+              </div>
+            </div>
+            <div className="col-span-12  lg:col-span-8">
+              <DisplayApiSettings />
+              <DisplayConfigSettings />
+            </div>
           </div>
         </div>
-        {/* 
-        {project.status === PROJECT_STATUS.COMING_UP && (
-          <div className="mx-auto my-16 w-full max-w-7xl space-y-16">
-            <div className="space-y-8">
-              <div className="mx-6">
-                <h5>Client libraries</h5>
-              </div>
-              <div className="mx-6 mb-12 grid gap-12 md:grid-cols-3">
-                {CLIENT_LIBRARIES.map((library) => (
-                  <ClientLibrary key={library.language} {...library} />
-                ))}
-              </div>
-            </div>
-            <div className="space-y-8">
-              <div className="mx-6">
-                <h5>Example projects</h5>
-              </div>
-              <div className="mx-6 grid gap-8 md:grid-cols-2 lg:grid-cols-3">
-                {EXAMPLE_PROJECTS.map((project) => (
-                  <ExampleProject key={project.url} {...project} />
-                ))}
-              </div>
-            </div>
-          </div>
-        )} */}
       </div>
-<<<<<<< HEAD
-    </ScaffoldContainer>
-=======
       {project.status === PROJECT_STATUS.COMING_UP && (
         <div className="mx-auto my-16 w-full max-w-7xl space-y-16">
           <div className="space-y-8">
@@ -230,7 +154,6 @@
         </div>
       )}
     </div>
->>>>>>> 3f9e93d6
   )
 }
 export default BuildingState
