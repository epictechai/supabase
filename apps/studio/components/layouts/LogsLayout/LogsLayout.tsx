--- conflicted
+++ resolved
@@ -16,14 +16,9 @@
   useSelectedProject,
   withAuth,
 } from 'hooks'
-<<<<<<< HEAD
-import ProjectLayout from '../ProjectLayout/ProjectLayout'
-import { generateLogsMenu } from './LogsMenu.utils'
-=======
->>>>>>> a1f0d03d
 import { Badge, Menu } from 'ui'
 import { GenericSkeletonLoader } from 'ui-patterns'
-import { ProjectLayout } from '../'
+import ProjectLayout from '../ProjectLayout/ProjectLayout'
 import { generateLogsMenu } from './LogsMenu.utils'
 interface LogsLayoutProps {
   title?: string
