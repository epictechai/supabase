import { useContext } from 'react'
import FlagContext from 'components/ui/Flag/FlagContext'
import { useSelectedProject } from 'hooks/misc/useSelectedProject'

export function useFlag<T = boolean>(name: string) {
  const project = useSelectedProject()
  const store: any = useContext(FlagContext)

<<<<<<< HEAD
  if (name === 'connectDialogUpdate') {
    return true
=======
  // Temporary override as Fly projects are cant seem to upgrade their compute with the new disk UI
  if (name === 'diskAndComputeForm' && project?.cloud_provider === 'FLY') {
    return false
>>>>>>> fe50beb8
  }

  const isObjectEmpty = (objectName: Object) => {
    return Object.keys(objectName).length === 0
  }

  if (!isObjectEmpty(store) && store[name] === undefined) {
    console.error(`Flag key "${name}" does not exist in flagStore`)
    return false
  }
  return store[name] as T
}<|MERGE_RESOLUTION|>--- conflicted
+++ resolved
@@ -6,14 +6,9 @@
   const project = useSelectedProject()
   const store: any = useContext(FlagContext)
 
-<<<<<<< HEAD
-  if (name === 'connectDialogUpdate') {
-    return true
-=======
   // Temporary override as Fly projects are cant seem to upgrade their compute with the new disk UI
   if (name === 'diskAndComputeForm' && project?.cloud_provider === 'FLY') {
     return false
->>>>>>> fe50beb8
   }
 
   const isObjectEmpty = (objectName: Object) => {
