import * as Sentry from '@sentry/nextjs'

import { useFeatureFlags } from 'common'
import { useLocalStorageQuery } from 'hooks/misc/useLocalStorage'
import { useSelectedProject } from 'hooks/misc/useSelectedProject'
import { trackFeatureFlag } from 'lib/posthog'

const isObjectEmpty = (obj: Object) => {
  return Object.keys(obj).length === 0
}

export function useFlag<T = boolean>(name: string) {
  const project = useSelectedProject()
  const flagStore = useFeatureFlags()

  const store = flagStore.configcat

<<<<<<< HEAD
  if (name === 'newApiKeys') return true

  const isObjectEmpty = (objectName: Object) => {
    return Object.keys(objectName).length === 0
=======
  // Temporary override as Fly projects are cant seem to upgrade their compute with the new disk UI
  if (name === 'diskAndComputeForm' && project?.cloud_provider === 'FLY') {
    return false
>>>>>>> 935c3362
  }

  if (!isObjectEmpty(store) && store[name] === undefined) {
    console.error(`Flag key "${name}" does not exist in ConfigCat flag store`)
    return false
  }
  return store[name] as T
}

// TODO(Alaister): move this to packages/common/feature-flags.tsx and rename to useFlag
export function usePHFlag<T = string | boolean>(name: string) {
  const flagStore = useFeatureFlags()
  // [Joshen] Prepend PH flags with "PH" in local storage for easier identification of PH flags
  const [trackedValue, setTrackedValue] = useLocalStorageQuery(`ph_${name}`, '')

  const store = flagStore.posthog
  const flagValue = store[name]

  // Flag store has not been initialized
  if (isObjectEmpty(store)) return undefined

  if (!isObjectEmpty(store) && flagValue === undefined) {
    console.error(`Flag key "${name}" does not exist in PostHog flag store`)
    return undefined
  }

  if (trackedValue !== flagValue) {
    try {
      // [Joshen] Only fire the track endpoint once across sessions unless the flag value changes
      // Note: This cannot guarantee excess calls in the event for e.g user clears local storage or uses incognito
      // trackFeatureFlag checks for telemetry consent before actually firing the request too
      trackFeatureFlag({ feature_flag_name: name, feature_flag_value: flagValue })
      setTrackedValue(flagValue as string)
    } catch (error: any) {
      Sentry.withScope((scope) => {
        scope.setTag('type', 'phTrackFailure')
        Sentry.captureException(error)
      })
      console.error(error.message)
    }
  }

  return flagValue as T
}<|MERGE_RESOLUTION|>--- conflicted
+++ resolved
@@ -15,17 +15,12 @@
 
   const store = flagStore.configcat
 
-<<<<<<< HEAD
-  if (name === 'newApiKeys') return true
-
-  const isObjectEmpty = (objectName: Object) => {
-    return Object.keys(objectName).length === 0
-=======
   // Temporary override as Fly projects are cant seem to upgrade their compute with the new disk UI
   if (name === 'diskAndComputeForm' && project?.cloud_provider === 'FLY') {
     return false
->>>>>>> 935c3362
   }
+
+  if (name === 'newApiKeys') return true
 
   if (!isObjectEmpty(store) && store[name] === undefined) {
     console.error(`Flag key "${name}" does not exist in ConfigCat flag store`)
