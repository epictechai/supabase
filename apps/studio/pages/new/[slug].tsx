import { zodResolver } from '@hookform/resolvers/zod'
import { PermissionAction } from '@supabase/shared-types/out/constants'
import { debounce } from 'lodash'
import { ExternalLink } from 'lucide-react'
import Link from 'next/link'
import { useRouter } from 'next/router'
import { PropsWithChildren, useEffect, useRef, useState } from 'react'
import { useForm } from 'react-hook-form'
import { toast } from 'sonner'
import { z } from 'zod'

import { PopoverSeparator } from '@ui/components/shadcn/ui/popover'
import { components } from 'api-types'
import { useParams } from 'common'
import {
  FreeProjectLimitWarning,
  NotOrganizationOwnerWarning,
} from 'components/interfaces/Organization/NewProject'
import { AdvancedConfiguration } from 'components/interfaces/ProjectCreation/AdvancedConfiguration'
import {
  PostgresVersionSelector,
  extractPostgresVersionDetails,
} from 'components/interfaces/ProjectCreation/PostgresVersionSelector'
import { RegionSelector } from 'components/interfaces/ProjectCreation/RegionSelector'
import { SecurityOptions } from 'components/interfaces/ProjectCreation/SecurityOptions'
import { WizardLayoutWithoutAuth } from 'components/layouts/WizardLayout'
import DisabledWarningDueToIncident from 'components/ui/DisabledWarningDueToIncident'
import Panel from 'components/ui/Panel'
import PartnerManagedResource from 'components/ui/PartnerManagedResource'
import PasswordStrengthBar from 'components/ui/PasswordStrengthBar'
import { useOverdueInvoicesQuery } from 'data/invoices/invoices-overdue-query'
import { useDefaultRegionQuery } from 'data/misc/get-default-region-query'
import { useFreeProjectLimitCheckQuery } from 'data/organizations/free-project-limit-check-query'
import { useOrganizationsQuery } from 'data/organizations/organizations-query'
import { instanceSizeSpecs } from 'data/projects/new-project.constants'
import {
  DbInstanceSize,
  ProjectCreateVariables,
  useProjectCreateMutation,
} from 'data/projects/project-create-mutation'
import { useProjectsQuery } from 'data/projects/projects-query'
import { useOrgSubscriptionQuery } from 'data/subscriptions/org-subscription-query'
import { useCheckPermissions } from 'hooks/misc/useCheckPermissions'
import { withAuth } from 'hooks/misc/withAuth'
import { useFlag } from 'hooks/ui/useFlag'
import { getCloudProviderArchitecture } from 'lib/cloudprovider-utils'
import {
  AWS_REGIONS_DEFAULT,
  DEFAULT_MINIMUM_PASSWORD_STRENGTH,
  DEFAULT_PROVIDER,
  FLY_REGIONS_DEFAULT,
  PROJECT_STATUS,
  PROVIDERS,
} from 'lib/constants'
import passwordStrength from 'lib/password-strength'
<<<<<<< HEAD
import { debounce } from 'lodash'
import { ChevronRight, ExternalLink } from 'lucide-react'
import Link from 'next/link'
import { useRouter } from 'next/router'
import { useEffect, useRef, useState } from 'react'
import { useForm } from 'react-hook-form'
import toast from 'react-hot-toast'
=======
import { generateStrongPassword } from 'lib/project'
import type { CloudProvider } from 'shared-data'
>>>>>>> fc5ef8ba
import type { NextPageWithLayout } from 'types'
import {
  Badge,
  Button,
  FormControl_Shadcn_,
  FormField_Shadcn_,
  Form_Shadcn_,
  Input_Shadcn_,
  SelectContent_Shadcn_,
  SelectGroup_Shadcn_,
  SelectItem_Shadcn_,
  SelectTrigger_Shadcn_,
  SelectValue_Shadcn_,
  Select_Shadcn_,
  Table,
  TableBody,
  TableCell,
  TableHead,
  TableHeader,
  TableRow,
} from 'ui'
import { Admonition } from 'ui-patterns/admonition'
import { Input } from 'ui-patterns/DataInputs/Input'
import { FormItemLayout } from 'ui-patterns/form/FormItemLayout/FormItemLayout'
import { InfoTooltip } from 'ui-patterns/info-tooltip'
import { useAvailableOrioleImageVersion } from 'data/config/project-creation-postgres-versions-query'

type DesiredInstanceSize = components['schemas']['DesiredInstanceSize']

const sizes: DesiredInstanceSize[] = [
  'micro',
  'small',
  'medium',
  'large',
  'xlarge',
  '2xlarge',
  '4xlarge',
  '8xlarge',
  '12xlarge',
  '16xlarge',
]

const FormSchema = z.object({
  organization: z.string({
    required_error: 'Please select an organization',
  }),
  projectName: z
    .string()
    .min(1, 'Please enter a project name.') // Required field check
    .min(3, 'Project name must be at least 3 characters long.') // Minimum length check
    .max(64, 'Project name must be no longer than 64 characters.'), // Maximum length check
  postgresVersion: z.string({
    required_error: 'Please enter a Postgres version.',
  }),
  dbRegion: z.string({
    required_error: 'Please select a region.',
  }),
  cloudProvider: z.string({
    required_error: 'Please select a cloud provider.',
  }),
  dbPassStrength: z.number(),
  dbPass: z
    .string({
      required_error: 'Please enter a database password.',
    })
    .min(1, 'Password is required.'),
  instanceSize: z.string(),
  dataApi: z.boolean(),
  useApiSchema: z.boolean(),
  postgresVersionSelection: z.string(),
  useOrioleDb: z.boolean(),
})

export type CreateProjectForm = z.infer<typeof FormSchema>

const Wizard: NextPageWithLayout = () => {
  const router = useRouter()
  const { slug, projectName } = useParams()

  const projectCreationDisabled = useFlag('disableProjectCreationAndUpdate')
  const projectVersionSelectionDisabled = useFlag('disableProjectVersionSelection')
  const cloudProviderEnabled = useFlag('enableFlyCloudProvider')
  const allowOrioleDB = useFlag('allowOrioleDb')
  const { data: membersExceededLimit, isLoading: isLoadingFreeProjectLimitCheck } =
    useFreeProjectLimitCheckQuery({ slug })

  const [passwordStrengthMessage, setPasswordStrengthMessage] = useState('')
  const [passwordStrengthWarning, setPasswordStrengthWarning] = useState('')

  const { data: organizations, isSuccess: isOrganizationsSuccess } = useOrganizationsQuery()
  const currentOrg = organizations?.find((o: any) => o.slug === slug)

  const { data: orgSubscription } = useOrgSubscriptionQuery({ orgSlug: slug })

  const { data: allOverdueInvoices } = useOverdueInvoicesQuery({
    enabled:
      orgSubscription !== undefined &&
      !['team', 'enterprise'].includes(orgSubscription?.plan.id ?? ''),
  })
  const overdueInvoices = (allOverdueInvoices ?? []).filter(
    (x) => x.organization_id === currentOrg?.id
  )
  const hasOutstandingInvoices = overdueInvoices.length > 0

  const { data: allProjects } = useProjectsQuery({})
  const organizationProjects =
    allProjects?.filter(
      (project) =>
        project.organization_id === currentOrg?.id && project.status !== PROJECT_STATUS.INACTIVE
    ) ?? []
  const { data: defaultRegion, error: defaultRegionError } = useDefaultRegionQuery(
    {
      cloudProvider: PROVIDERS[DEFAULT_PROVIDER].id,
    },
    {
      refetchOnMount: false,
      refetchOnWindowFocus: false,
      refetchInterval: false,
    }
  )

  const {
    mutate: createProject,
    isLoading: isCreatingNewProject,
    isSuccess: isSuccessNewProject,
  } = useProjectCreateMutation({
    onSuccess: (res) => {
      router.push(`/project/${res.ref}`)
    },
  })

  const isAdmin = useCheckPermissions(PermissionAction.CREATE, 'projects')
  const isInvalidSlug = isOrganizationsSuccess && currentOrg === undefined
  const isEmptyOrganizations = (organizations?.length ?? 0) <= 0 && isOrganizationsSuccess
  const hasMembersExceedingFreeTierLimit = (membersExceededLimit || []).length > 0

  const showNonProdFields = process.env.NEXT_PUBLIC_ENVIRONMENT !== 'prod'

  const freePlanWithExceedingLimits =
    orgSubscription?.plan?.id === 'free' && hasMembersExceedingFreeTierLimit

  const isManagedByVercel = currentOrg?.managed_by === 'vercel-marketplace'

  const canCreateProject =
    isAdmin && !freePlanWithExceedingLimits && !isManagedByVercel && !hasOutstandingInvoices

  const delayedCheckPasswordStrength = useRef(
    debounce((value) => checkPasswordStrength(value), 300)
  ).current

  async function checkPasswordStrength(value: any) {
    const { message, warning, strength } = await passwordStrength(value)

    form.setValue('dbPassStrength', strength)
    form.trigger('dbPassStrength')
    form.trigger('dbPass')

    setPasswordStrengthWarning(warning)
    setPasswordStrengthMessage(message)
  }

  FormSchema.superRefine(({ dbPassStrength }, refinementContext) => {
    if (dbPassStrength < DEFAULT_MINIMUM_PASSWORD_STRENGTH) {
      refinementContext.addIssue({
        code: z.ZodIssueCode.custom,
        path: ['dbPass'],
        message: passwordStrengthWarning || 'Password not secure enough',
      })
    }
  })

  const form = useForm<z.infer<typeof FormSchema>>({
    resolver: zodResolver(FormSchema),
    mode: 'onChange',
    defaultValues: {
      organization: slug,
      projectName: projectName || '',
      postgresVersion: '',
      cloudProvider: PROVIDERS[DEFAULT_PROVIDER].id,
      dbPass: '',
      dbPassStrength: 0,
      dbRegion: defaultRegion || undefined,
      instanceSize: sizes[0],
      dataApi: true,
      useApiSchema: false,
      postgresVersionSelection: '',
      useOrioleDb: false,
    },
  })

  const { instanceSize, cloudProvider, dbRegion, organization } = form.watch()

  const availableOrioleVersion = useAvailableOrioleImageVersion({
    cloudProvider: cloudProvider as CloudProvider,
    dbRegion,
    organizationSlug: organization,
  })

  // [kevin] This will eventually all be provided by a new API endpoint to preview and validate project creation, this is just for kaizen now
  const monthlyComputeCosts =
    // current project costs
    organizationProjects.reduce(
      (prev, acc) => prev + monthlyInstancePrice(acc.infra_compute_size),
      0
    ) +
    // selected compute size
    monthlyInstancePrice(instanceSize) -
    // compute credits
    10

  // [Refactor] DB Password could be a common component used in multiple pages with repeated logic
  function generatePassword() {
    const password = generateStrongPassword()
    form.setValue('dbPass', password)
    delayedCheckPasswordStrength(password)
  }

  const onSubmit = async (values: z.infer<typeof FormSchema>) => {
    if (!currentOrg) return console.error('Unable to retrieve current organization')

    const {
      cloudProvider,
      projectName,
      dbPass,
      dbRegion,
      postgresVersion,
      instanceSize,
      dataApi,
      useApiSchema,
      postgresVersionSelection,
      useOrioleDb,
    } = values

    if (useOrioleDb && !availableOrioleVersion) {
      return toast.error('No available OrioleDB image found, only Postgres is available')
    }

    const { postgresEngine, releaseChannel } =
      extractPostgresVersionDetails(postgresVersionSelection)

    const data: ProjectCreateVariables = {
      cloudProvider: cloudProvider,
      organizationId: currentOrg.id,
      name: projectName,
      dbPass: dbPass,
      dbRegion: dbRegion,
      // gets ignored due to org billing subscription anyway
      dbPricingTierId: 'tier_free',
      // only set the compute size on pro+ plans. Free plans always use micro (nano in the future) size.
      dbInstanceSize:
        orgSubscription?.plan.id === 'free' ? undefined : (instanceSize as DesiredInstanceSize),
      dataApiExposedSchemas: !dataApi ? [] : undefined,
      dataApiUseApiSchema: !dataApi ? false : useApiSchema,
      postgresEngine: useOrioleDb ? availableOrioleVersion?.postgres_engine : postgresEngine,
      releaseChannel: useOrioleDb ? availableOrioleVersion?.release_channel : releaseChannel,
    }

    if (postgresVersion) {
      if (!postgresVersion.match(/1[2-9]\..*/)) {
        toast.error(
          `Invalid Postgres version, should start with a number between 12-19, a dot and additional characters, i.e. 15.2 or 15.2.0-3`
        )
      }

      data['customSupabaseRequest'] = {
        ami: { search_tags: { 'tag:postgresVersion': postgresVersion } },
      }
    }

    createProject(data)
  }

  useEffect(() => {
    // Handle no org: redirect to new org route
    if (isEmptyOrganizations) {
      router.push(`/new`)
    }
  }, [isEmptyOrganizations, router])

  useEffect(() => {
    // [Joshen] Cause slug depends on router which doesnt load immediately on render
    // While the form data does load immediately
    if (slug) form.setValue('organization', slug)
    if (projectName) form.setValue('projectName', projectName || '')
  }, [slug])

  useEffect(() => {
    // Redirect to first org if the slug doesn't match an org slug
    // this is mainly to capture the /new/new-project url, which is redirected from database.new
    if (isInvalidSlug && isOrganizationsSuccess && (organizations?.length ?? 0) > 0) {
      router.push(`/new/${organizations?.[0].slug}`)
    }
  }, [isInvalidSlug, isOrganizationsSuccess, organizations])

  useEffect(() => {
    if (form.getValues('dbRegion') === undefined && defaultRegion) {
      form.setValue('dbRegion', defaultRegion)
    }
  }, [defaultRegion])

  useEffect(() => {
    if (defaultRegionError) {
      form.setValue('dbRegion', PROVIDERS[DEFAULT_PROVIDER].default_region.displayName)
    }
  }, [defaultRegionError])

  const availableComputeCredits = organizationProjects.length === 0 ? 10 : 0

  const additionalMonthlySpend =
    instanceSizeSpecs[instanceSize as DbInstanceSize]!.priceMonthly - availableComputeCredits

  return (
    <Form_Shadcn_ {...form}>
      <form onSubmit={form.handleSubmit(onSubmit)}>
        <Panel
          loading={!isOrganizationsSuccess || isLoadingFreeProjectLimitCheck}
          title={
            <div key="panel-title">
              <h3>Create a new project</h3>
              <p className="text-sm text-foreground-lighter">
                Your project will have its own dedicated instance and full Postgres database.
                <br />
                An API will be set up so you can easily interact with your new database.
                <br />
              </p>
            </div>
          }
          footer={
            <div key="panel-footer" className="flex items-center justify-between w-full">
              <Button
                type="default"
                disabled={isCreatingNewProject || isSuccessNewProject}
                onClick={() => router.push('/projects')}
              >
                Cancel
              </Button>
              <div className="items-center space-x-3">
                {!projectCreationDisabled && (
                  <span className="text-xs text-foreground-lighter">
                    You can rename your project later
                  </span>
                )}
                <Button
                  htmlType="submit"
                  loading={isCreatingNewProject || isSuccessNewProject}
                  disabled={!canCreateProject || isCreatingNewProject || isSuccessNewProject}
                >
                  Create new project
                </Button>
              </div>
            </div>
          }
        >
          <>
            {projectCreationDisabled ? (
              <Panel.Content className="pb-8">
                <DisabledWarningDueToIncident title="Project creation is currently disabled" />
              </Panel.Content>
            ) : (
              <div className="divide-y divide-border-muted">
                <Panel.Content className={['space-y-4'].join(' ')}>
                  <FormField_Shadcn_
                    control={form.control}
                    name="organization"
                    render={({ field }) => (
                      <FormItemLayout label="Organization" layout="horizontal">
                        {(organizations?.length ?? 0) > 0 && (
                          <Select_Shadcn_
                            onValueChange={(slug) => {
                              field.onChange(slug)
                              router.push(`/new/${slug}`)
                            }}
                            defaultValue={field.value}
                          >
                            <FormControl_Shadcn_>
                              <SelectTrigger_Shadcn_>
                                <SelectValue_Shadcn_ placeholder="Select an organization" />
                              </SelectTrigger_Shadcn_>
                            </FormControl_Shadcn_>
                            <SelectContent_Shadcn_>
                              <SelectGroup_Shadcn_>
                                {organizations?.map((x: any) => (
                                  <SelectItem_Shadcn_ key={x.id} value={x.slug}>
                                    {x.name}
                                  </SelectItem_Shadcn_>
                                ))}
                              </SelectGroup_Shadcn_>
                            </SelectContent_Shadcn_>
                          </Select_Shadcn_>
                        )}
                      </FormItemLayout>
                    )}
                  />

                  {!isAdmin && <NotOrganizationOwnerWarning />}
                </Panel.Content>

                {canCreateProject && (
                  <>
                    <Panel.Content>
                      <FormField_Shadcn_
                        control={form.control}
                        name="projectName"
                        render={({ field }) => (
                          <FormItemLayout label="Project name" layout="horizontal">
                            <FormControl_Shadcn_>
                              <Input_Shadcn_ {...field} placeholder="Project name" />
                            </FormControl_Shadcn_>
                          </FormItemLayout>
                        )}
                      />
                    </Panel.Content>

                    {cloudProviderEnabled && showNonProdFields && (
                      <Panel.Content>
                        <FormField_Shadcn_
                          control={form.control}
                          name="cloudProvider"
                          render={({ field }) => (
                            <FormItemLayout label="Cloud provider" layout="horizontal">
                              <Select_Shadcn_
                                onValueChange={(value) => {
                                  field.onChange(value)
                                  form.setValue(
                                    'dbRegion',
                                    value === 'FLY'
                                      ? FLY_REGIONS_DEFAULT.displayName
                                      : AWS_REGIONS_DEFAULT.displayName
                                  )
                                }}
                                defaultValue={field.value}
                              >
                                <FormControl_Shadcn_>
                                  <SelectTrigger_Shadcn_>
                                    <SelectValue_Shadcn_ placeholder="Select a cloud provider" />
                                  </SelectTrigger_Shadcn_>
                                </FormControl_Shadcn_>
                                <SelectContent_Shadcn_>
                                  <SelectGroup_Shadcn_>
                                    {Object.values(PROVIDERS).map((providerObj) => {
                                      const label = providerObj['name']
                                      const value = providerObj['id']
                                      return (
                                        <SelectItem_Shadcn_ key={value} value={value}>
                                          {label}
                                        </SelectItem_Shadcn_>
                                      )
                                    })}
                                  </SelectGroup_Shadcn_>
                                </SelectContent_Shadcn_>
                              </Select_Shadcn_>
                            </FormItemLayout>
                          )}
                        />
                      </Panel.Content>
                    )}

                    {orgSubscription?.plan && orgSubscription?.plan.id !== 'free' && (
                      <Panel.Content>
                        <FormField_Shadcn_
                          control={form.control}
                          name="instanceSize"
                          render={({ field }) => (
                            <FormItemLayout
                              layout="horizontal"
                              label={
                                <div className="flex flex-col gap-y-4">
                                  <span>Compute Size</span>

                                  <div className="flex flex-col gap-y-2">
                                    <Link
                                      target="_blank"
                                      rel="noopener noreferrer"
                                      href="https://supabase.com/docs/guides/platform/compute-add-ons"
                                    >
                                      <div className="flex items-center space-x-2 opacity-75 hover:opacity-100 transition">
                                        <p className="text-sm m-0">Compute Add-Ons</p>
                                        <ExternalLink size={16} strokeWidth={1.5} />
                                      </div>
                                    </Link>
                                    <Link
                                      target="_blank"
                                      rel="noopener noreferrer"
                                      href="https://supabase.com/docs/guides/platform/org-based-billing#billing-for-compute-compute-hours"
                                    >
                                      <div className="flex items-center space-x-2 opacity-75 hover:opacity-100 transition">
                                        <p className="text-sm m-0">Compute Billing</p>
                                        <ExternalLink size={16} strokeWidth={1.5} />
                                      </div>
                                    </Link>
                                  </div>
                                </div>
                              }
                              description={
                                <>
                                  <p>
                                    The size for your dedicated database. You can change this later.
                                  </p>
                                </>
                              }
                            >
                              <Select_Shadcn_
                                value={field.value}
                                onValueChange={(value) => field.onChange(value)}
                              >
                                <SelectTrigger_Shadcn_ className="[&_.instance-details]:hidden">
                                  <SelectValue_Shadcn_ placeholder="Select a compute size" />
                                </SelectTrigger_Shadcn_>
                                <SelectContent_Shadcn_>
                                  <SelectGroup_Shadcn_>
                                    {sizes
                                      .filter((option) =>
                                        instanceSizeSpecs[option].cloud_providers.includes(
                                          form.getValues('cloudProvider') as CloudProvider
                                        )
                                      )
                                      .map((option) => {
                                        return (
                                          <SelectItem_Shadcn_ key={option} value={option}>
                                            <div className="flex flex-row i gap-2">
                                              <div className="text-center w-[80px]">
                                                <Badge
                                                  variant={option === 'micro' ? 'default' : 'brand'}
                                                  className="rounded-md w-16 text-center flex justify-center font-mono uppercase"
                                                >
                                                  {instanceSizeSpecs[option].label}
                                                </Badge>
                                              </div>
                                              <div className="text-sm">
                                                <span className="text-foreground">
                                                  {instanceSizeSpecs[option].ram} RAM /{' '}
                                                  {instanceSizeSpecs[option].cpu}{' '}
                                                  {getCloudProviderArchitecture(
                                                    form.getValues('cloudProvider') as CloudProvider
                                                  )}{' '}
                                                  CPU
                                                </span>
                                                <p className="text-xs text-muted instance-details">
                                                  ${instanceSizeSpecs[option].priceHourly}/hour (~$
                                                  {instanceSizeSpecs[option].priceMonthly}/month)
                                                </p>
                                              </div>
                                            </div>
                                          </SelectItem_Shadcn_>
                                        )
                                      })}
                                  </SelectGroup_Shadcn_>
                                </SelectContent_Shadcn_>
                              </Select_Shadcn_>
                            </FormItemLayout>
                          )}
                        />
                        <FormItemLayout layout="horizontal">
                          <div className="flex justify-between mr-2">
                            <span>Additional Monthly Compute Costs</span>
                            <div className="text-brand flex gap-1 items-center">
                              {organizationProjects.length > 0 ? (
                                <>
                                  <span>${additionalMonthlySpend}</span>
                                </>
                              ) : (
                                <>
                                  <span className="text-foreground-lighter line-through">
                                    $
                                    {
                                      instanceSizeSpecs[instanceSize as DbInstanceSize]!
                                        .priceMonthly
                                    }
                                  </span>
                                  <span>${additionalMonthlySpend}</span>
                                </>
                              )}
                              <InfoTooltip side="top" className="max-w-[450px] p-0">
                                <Table className="mt-2">
                                  <TableHeader className="[&_th]:h-7">
                                    <TableRow className="py-2">
                                      <TableHead className="w-[170px]">Project</TableHead>
                                      <TableHead>Compute Size</TableHead>
                                      <TableHead className="text-right">Monthly Costs</TableHead>
                                    </TableRow>
                                  </TableHeader>
                                  <TableBody className="[&_td]:py-2">
                                    {organizationProjects.map((project) => (
                                      <TableRow key={project.ref} className="text-foreground-light">
                                        <TableCell className="w-[170px] truncate">
                                          {project.name}
                                        </TableCell>
                                        <TableCell className="text-center">
                                          {instanceLabel(project.infra_compute_size)}
                                        </TableCell>
                                        <TableCell className="text-right">
                                          ${monthlyInstancePrice(project.infra_compute_size)}
                                        </TableCell>
                                      </TableRow>
                                    ))}

                                    <TableRow>
                                      <TableCell className="w-[170px] flex gap-2">
                                        <span className="truncate">
                                          {form.getValues('projectName')
                                            ? form.getValues('projectName')
                                            : 'New project'}
                                        </span>
                                        <Badge size={'small'} variant={'default'}>
                                          NEW
                                        </Badge>
                                      </TableCell>
                                      <TableCell className="text-center">
                                        {instanceLabel(instanceSize)}
                                      </TableCell>
                                      <TableCell className="text-right">
                                        ${monthlyInstancePrice(instanceSize)}
                                      </TableCell>
                                    </TableRow>
                                  </TableBody>
                                </Table>
                                <PopoverSeparator />
                                <Table>
                                  <TableHeader className="[&_th]:h-7">
                                    <TableRow>
                                      <TableHead colSpan={2}>Compute Credits</TableHead>
                                      <TableHead colSpan={1} className="text-right">
                                        -$10
                                      </TableHead>
                                    </TableRow>
                                  </TableHeader>
                                  <TableBody className="[&_td]:py-2">
                                    <TableRow className="text-foreground">
                                      <TableCell colSpan={2}>
                                        Total Monthly Compute Costs
                                        {/**
                                         * API currently doesnt output replica information on the projects list endpoint. Until then, we cannot correctly calculate the costs including RRs.
                                         *
                                         * Will be adjusted in the future [kevin]
                                         */}
                                        {organizationProjects.length > 0 && (
                                          <p className="text-xs text-foreground-lighter">
                                            Excluding Read replicas
                                          </p>
                                        )}
                                      </TableCell>
                                      <TableCell colSpan={1} className="text-right">
                                        ${monthlyComputeCosts}
                                      </TableCell>
                                    </TableRow>
                                  </TableBody>
                                </Table>

                                <div className="p-4 text-xs text-foreground-light space-y-1">
                                  <p>
                                    Compute is charged usage-based whenever your billing cycle
                                    resets. Given compute charges are hourly, your invoice will
                                    contain "Compute Hours" for each hour a project ran on a
                                    specific compute size.
                                  </p>
                                  {monthlyComputeCosts > 0 && (
                                    <p>
                                      Compute costs are applied on top of your subscription plan
                                      costs.
                                    </p>
                                  )}
                                </div>
                              </InfoTooltip>
                            </div>
                          </div>

                          <div className="mt-2 text-foreground-lighter space-y-1">
                            {additionalMonthlySpend > 0 && availableComputeCredits === 0 ? (
                              <p>
                                Your monthly spend will increase, and can be more than above if you
                                exceed your plan's usage quota. Your organization includes $10/month
                                of compute credits, which you already exceed with your existing
                                projects.
                              </p>
                            ) : additionalMonthlySpend > 0 && availableComputeCredits > 0 ? (
                              <p>
                                Your monthly spend will increase, and can be more than above if you
                                exceed your plan's usage quota. Your organization includes $10/month
                                of compute credits, which you exceed with the selected compute size.
                              </p>
                            ) : (
                              <p>
                                Your monthly spend won't increase, unless you exceed your plan's
                                usage quota. Your organization includes $10/month of compute
                                credits, which cover this project.
                              </p>
                            )}
                          </div>
                        </FormItemLayout>
                      </Panel.Content>
                    )}

                    <Panel.Content>
                      <FormField_Shadcn_
                        control={form.control}
                        name="dbPass"
                        render={({ field }) => (
                          <FormItemLayout
                            label="Database Password"
                            layout="horizontal"
                            description={
                              <PasswordStrengthBar
                                passwordStrengthScore={form.getValues('dbPassStrength')}
                                password={field.value}
                                passwordStrengthMessage={passwordStrengthMessage}
                                generateStrongPassword={generatePassword}
                              />
                            }
                          >
                            <FormControl_Shadcn_>
                              <Input
                                copy={field.value.length > 0}
                                type="password"
                                placeholder="Type in a strong password"
                                {...field}
                                autoComplete="off"
                                onChange={async (event) => {
                                  field.onChange(event)
                                  form.trigger('dbPassStrength')
                                  const value = event.target.value
                                  if (event.target.value === '') {
                                    await form.setValue('dbPassStrength', 0)
                                    await form.trigger('dbPass')
                                  } else {
                                    await delayedCheckPasswordStrength(value)
                                  }
                                }}
                              />
                            </FormControl_Shadcn_>
                          </FormItemLayout>
                        )}
                      />
                    </Panel.Content>

                    <Panel.Content>
                      <FormField_Shadcn_
                        control={form.control}
                        name="dbRegion"
                        render={({ field }) => (
                          <RegionSelector
                            field={field}
                            form={form}
                            cloudProvider={form.getValues('cloudProvider') as CloudProvider}
                          />
                        )}
                      />
                    </Panel.Content>

                    {!projectVersionSelectionDisabled && (
                      <Panel.Content>
                        <FormField_Shadcn_
                          control={form.control}
                          name="postgresVersionSelection"
                          render={({ field }) => (
                            <PostgresVersionSelector
                              field={field}
                              form={form}
                              cloudProvider={form.getValues('cloudProvider') as CloudProvider}
                              organizationSlug={slug}
                              dbRegion={form.getValues('dbRegion')}
                            />
                          )}
                        />
                      </Panel.Content>
                    )}

                    {showNonProdFields && (
                      <Panel.Content>
                        <FormField_Shadcn_
                          control={form.control}
                          name="postgresVersion"
                          render={({ field }) => (
                            <FormItemLayout
                              label="Custom Postgres version"
                              layout="horizontal"
                              description="Specify a custom version of Postgres (Defaults to the latest). This is only applicable for local/staging projects"
                            >
                              <FormControl_Shadcn_>
                                <Input_Shadcn_
                                  placeholder="Postgres version"
                                  {...field}
                                  autoComplete="off"
                                />
                              </FormControl_Shadcn_>
                            </FormItemLayout>
                          )}
                        />
                      </Panel.Content>
                    )}

                    <SecurityOptions form={form} />
                    {allowOrioleDB && !!availableOrioleVersion && (
                      <AdvancedConfiguration form={form} />
                    )}
                  </>
                )}

                {freePlanWithExceedingLimits ? (
                  isAdmin &&
                  slug && (
                    <Panel.Content>
                      <FreeProjectLimitWarning
                        membersExceededLimit={membersExceededLimit || []}
                        orgSlug={slug}
                      />
                    </Panel.Content>
                  )
                ) : isManagedByVercel ? (
                  <Panel.Content>
                    <PartnerManagedResource
                      partner="vercel-marketplace"
                      resource="Projects"
                      cta={{
                        installationId: currentOrg?.partner_id,
                        message: 'Visit Vercel to create a project',
                      }}
                    />
                  </Panel.Content>
                ) : hasOutstandingInvoices ? (
                  <Panel.Content>
                    <Admonition
                      type="default"
                      title="Your organization has overdue invoices"
                      description={
                        <div className="space-y-3">
                          <p className="text-sm leading-normal">
                            Please resolve all outstanding invoices first before creating a new
                            project
                          </p>

                          <div>
                            <Button asChild type="default">
                              <Link href={`/org/${slug}/invoices`}>View invoices</Link>
                            </Button>
                          </div>
                        </div>
                      }
                    />
                  </Panel.Content>
                ) : null}
              </div>
            )}
          </>
        </Panel>
      </form>
    </Form_Shadcn_>
  )
}

/**
 * When launching new projects, they only get assigned a compute size once successfully launched,
 * this might assume wrong compute size, but only for projects being rapidly launched after one another on non-default compute sizes.
 *
 * Needs to be in the API in the future [kevin]
 */
const monthlyInstancePrice = (instance: string | undefined): number => {
  return instanceSizeSpecs[instance as DbInstanceSize]?.priceMonthly || 10
}

const instanceLabel = (instance: string | undefined): string => {
  return instanceSizeSpecs[instance as DbInstanceSize]?.label || 'Micro'
}

Wizard.getLayout = (page) => <WizardLayoutWithoutAuth>{page}</WizardLayoutWithoutAuth>

export default Wizard<|MERGE_RESOLUTION|>--- conflicted
+++ resolved
@@ -53,18 +53,8 @@
   PROVIDERS,
 } from 'lib/constants'
 import passwordStrength from 'lib/password-strength'
-<<<<<<< HEAD
-import { debounce } from 'lodash'
-import { ChevronRight, ExternalLink } from 'lucide-react'
-import Link from 'next/link'
-import { useRouter } from 'next/router'
-import { useEffect, useRef, useState } from 'react'
-import { useForm } from 'react-hook-form'
-import toast from 'react-hot-toast'
-=======
 import { generateStrongPassword } from 'lib/project'
 import type { CloudProvider } from 'shared-data'
->>>>>>> fc5ef8ba
 import type { NextPageWithLayout } from 'types'
 import {
   Badge,
