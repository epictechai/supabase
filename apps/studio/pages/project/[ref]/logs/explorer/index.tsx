import { useMonaco } from '@monaco-editor/react'
import { useLocalStorage } from '@uidotdev/usehooks'
import dayjs from 'dayjs'
import { editor } from 'monaco-editor'
import { useRouter } from 'next/router'
import { useEffect, useRef, useState } from 'react'
import { toast } from 'sonner'

<<<<<<< HEAD
import { IS_PLATFORM, LOCAL_STORAGE_KEYS } from 'common'
import {
  Button,
  Form,
  Input,
  Modal,
  ResizableHandle,
  ResizablePanel,
  ResizablePanelGroup,
} from 'ui'

import { useLocalStorage } from '@uidotdev/usehooks'
=======
import { IS_PLATFORM, useParams } from 'common'
>>>>>>> 48d4194c
import {
  LOGS_LARGE_DATE_RANGE_DAYS_THRESHOLD,
  LOGS_TABLES,
  TEMPLATES,
} from 'components/interfaces/Settings/Logs/Logs.constants'
import {
  DatePickerToFrom,
  LogTemplate,
  LogsWarning,
} from 'components/interfaces/Settings/Logs/Logs.types'
import {
  maybeShowUpgradePrompt,
  useEditorHints,
} from 'components/interfaces/Settings/Logs/Logs.utils'
import LogsQueryPanel, { SourceType } from 'components/interfaces/Settings/Logs/LogsQueryPanel'
import LogTable from 'components/interfaces/Settings/Logs/LogTable'
import UpgradePrompt from 'components/interfaces/Settings/Logs/UpgradePrompt'
import { createWarehouseQueryTemplates } from 'components/interfaces/Settings/Logs/Warehouse.utils'
import DefaultLayout from 'components/layouts/DefaultLayout'
import LogsLayout from 'components/layouts/LogsLayout/LogsLayout'
import CodeEditor from 'components/ui/CodeEditor/CodeEditor'
import LoadingOpacity from 'components/ui/LoadingOpacity'
import ShimmerLine from 'components/ui/ShimmerLine'
import { useWarehouseCollectionsQuery } from 'data/analytics/warehouse-collections-query'
import { useWarehouseQueryQuery } from 'data/analytics/warehouse-query'
import { useContentQuery } from 'data/content/content-query'
import {
  UpsertContentPayload,
  useContentUpsertMutation,
} from 'data/content/content-upsert-mutation'
import useLogsQuery from 'hooks/analytics/useLogsQuery'
import { useLogsUrlState } from 'hooks/analytics/useLogsUrlState'
import { useSelectedOrganization } from 'hooks/misc/useSelectedOrganization'
import { useUpgradePrompt } from 'hooks/misc/useUpgradePrompt'
import { uuidv4 } from 'lib/helpers'
import { useProfile } from 'lib/profile'
import type { LogSqlSnippets, NextPageWithLayout } from 'types'
import {
  Button,
  Form,
  Input,
  Modal,
  ResizableHandle,
  ResizablePanel,
  ResizablePanelGroup,
} from 'ui'

const PLACEHOLDER_WAREHOUSE_QUERY =
  '-- Fetch the last 10 logs in the last 7 days \nselect id, timestamp, event_message from `COLLECTION_NAME` \nwhere timestamp > timestamp_sub(current_timestamp(), interval 7 day) \norder by timestamp desc limit 10'
const LOCAL_PLACEHOLDER_QUERY =
  'select\n  timestamp, event_message, metadata\n  from edge_logs limit 5'

const PLATFORM_PLACEHOLDER_QUERY =
  'select\n  cast(timestamp as datetime) as timestamp,\n  event_message, metadata \nfrom edge_logs \nlimit 5'

const PLACEHOLDER_QUERY = IS_PLATFORM ? PLATFORM_PLACEHOLDER_QUERY : LOCAL_PLACEHOLDER_QUERY

export const LogsExplorerPage: NextPageWithLayout = () => {
  useEditorHints()
  const monaco = useMonaco()
  const router = useRouter()
  const { profile } = useProfile()
  const { ref, q, queryId, source: routerSource } = useParams()
  const projectRef = ref as string
  const organization = useSelectedOrganization()

  const editorRef = useRef<editor.IStandaloneCodeEditor>()
  const [editorId] = useState<string>(uuidv4())
  const { timestampStart, timestampEnd, setTimeRange } = useLogsUrlState()

  const [editorValue, setEditorValue] = useState<string>(PLACEHOLDER_QUERY)
  const [warehouseEditorId, setWarehouseEditorId] = useState<string>(uuidv4())
  const [warehouseEditorValue, setWarehouseEditorValue] = useState<string>(
    PLACEHOLDER_WAREHOUSE_QUERY
  )
  const [saveModalOpen, setSaveModalOpen] = useState<boolean>(false)
  const [warnings, setWarnings] = useState<LogsWarning[]>([])
  const [sourceType, setSourceType] = useState<SourceType>((routerSource as SourceType) || 'logs')
  const [selectedLog, setSelectedLog] = useState<any>(null)

  const [recentLogs, setRecentLogs] = useLocalStorage<LogSqlSnippets.Content[]>(
    `project-content-${projectRef}-recent-log-sql`,
    []
  )

  const { data: content } = useContentQuery({
    projectRef: ref,
    type: 'log_sql',
  })
  const query = content?.content.find((x) => x.id === queryId)

  const {
    params,
    logData,
    error,
    isLoading: logsLoading,
    changeQuery,
    runQuery,
  } = useLogsQuery(
    projectRef,
    {
      iso_timestamp_start: timestampStart,
      iso_timestamp_end: timestampEnd,
    },
    sourceType === 'logs'
  )

  const {
    refetch: runWarehouseQuery,
    data: warehouseResults,
    isFetching: warehouseFetching,
    error: warehouseError,
  } = useWarehouseQueryQuery(
    { ref: projectRef, sql: warehouseEditorValue },
    {
      enabled: false,
    }
  )
  const results = sourceType === 'warehouse' ? warehouseResults?.result : logData
  const isLoading = logsLoading || warehouseFetching

  const { data: warehouseCollections } = useWarehouseCollectionsQuery({ projectRef })

  const { mutate: upsertContent, isLoading: isUpsertingContent } = useContentUpsertMutation({
    onError: (e) => {
      const error = e as { message: string }
      console.error(error)
      setSaveModalOpen(false)
      if (queryId) {
        toast.error(`Failed to update query: ${error.message}`)
      } else {
        toast.error(`Failed to save query: ${error.message}`)
      }
    },
    onSuccess: (_data, vars) => {
      setSaveModalOpen(false)
      if (queryId) {
        toast.success(`Updated "${vars.payload.name}" log query`)
      } else {
        toast.success(`Saved "${vars.payload.name}" log query`)
      }
    },
  })

  const addRecentLogSqlSnippet = (snippet: Partial<LogSqlSnippets.Content>) => {
    const defaults: LogSqlSnippets.Content = {
      schema_version: '1',
      favorite: false,
      sql: '',
      content_id: '',
    }
    setRecentLogs([...recentLogs, { ...defaults, ...snippet }])
  }

  const { showUpgradePrompt, setShowUpgradePrompt } = useUpgradePrompt(
    params.iso_timestamp_start as string
  )

  const onSelectTemplate = (template: LogTemplate) => {
    if (editorRef.current && monaco) {
      const editorModel = editorRef.current?.getModel()

      editorRef.current.pushUndoStop()
      editorRef.current.executeEdits(`insert-identifier`, [
        {
          text: template.searchString,
          range: editorModel?.getFullModelRange() ?? new monaco.Range(1, 1, 1, 1),
        },
      ])
      editorRef.current.pushUndoStop()
      editorRef.current.focus()
    }

    addRecentLogSqlSnippet({ sql: template.searchString })
  }

  const handleRun = (value?: string | React.MouseEvent<HTMLButtonElement>) => {
    const query = typeof value === 'string' ? value || editorValue : editorValue

    if (sourceType === 'warehouse') {
      const whQuery = warehouseEditorValue

      if (!warehouseCollections?.length) {
        toast.error('You do not have any collections yet.')
        return
      }

      // Check that a collection name is included in the query
      const collectionNames = warehouseCollections?.map((collection) => collection.name)
      const collectionExists = collectionNames?.find((collectionName) =>
        whQuery.includes(collectionName)
      )

      if (!collectionExists) {
        toast.error('Please specify a collection name in the query')
        return
      }

      // Check that the user is not trying to query logs tables and warehouse collections at the same time
      const logsSources = Object.values(LOGS_TABLES)
      const logsSourceExists = logsSources.find((source) => whQuery.includes(source))

      if (logsSourceExists) {
        return toast.error('Cannot query logs tables from current query.')
      }

      runWarehouseQuery()
      return router.push({
        pathname: router.pathname,
        query: { ...router.query, q: query },
      })
    }

    changeQuery(query)
    runQuery()
    router.push({
      pathname: router.pathname,
      query: { ...router.query, q: query },
    })
    addRecentLogSqlSnippet({ sql: query })
  }

  const handleInsertSource = (source: string) => {
    if (sourceType === 'warehouse') {
      //TODO: Only one collection can be queried at a time, we need to replace the current collection from the query for the new one
      return setWarehouseEditorId(uuidv4())
    } else {
      if (editorRef.current && monaco) {
        const editorModel = editorRef.current?.getModel()
        const currentValue = editorRef.current.getValue()
        const index = currentValue.indexOf('from')

        const updatedValue =
          index < 0
            ? `${currentValue}${source}`
            : `${currentValue.substring(0, index + 4)} ${source} ${currentValue.substring(index + 5)}`

        editorRef.current.pushUndoStop()
        editorRef.current.executeEdits(`insert-identifier`, [
          {
            text: updatedValue,
            range: editorModel?.getFullModelRange() ?? new monaco.Range(1, 1, 1, 1),
          },
        ])
        editorRef.current.pushUndoStop()
        editorRef.current.focus()
      }
    }
  }

  const handleCreateQuery = async (values: any, { setSubmitting }: any) => {
    if (!projectRef) return console.error('Project ref is required')
    if (!profile) return console.error('Profile is required')
    setSubmitting(true)

    const id = uuidv4()
    const payload: UpsertContentPayload = {
      id,
      name: values.name,
      description: values.description || '',
      type: 'log_sql' as const,
      content: {
        content_id: editorId,
        sql: editorValue,
        schema_version: '1',
        favorite: false,
      } as LogSqlSnippets.Content,
      owner_id: profile.id,
      visibility: 'user' as const,
    }
    upsertContent(
      { projectRef, payload },
      {
        onSuccess: () => router.push(`/project/${projectRef}/logs/explorer?queryId=${id}`),
      }
    )
  }

  function handleOnSave() {
    if (!projectRef) return console.error('Project ref is required')

    // if we have a queryId, we are editing a saved query
    if (queryId && query) {
      upsertContent({
        projectRef: projectRef!,
        payload: {
          ...query,
          content: { ...(query.content as LogSqlSnippets.Content), sql: editorValue },
        },
      })

      return
    }

    setSaveModalOpen(!saveModalOpen)
  }

  const handleDateChange = ({ to, from }: DatePickerToFrom) => {
    const shouldShowUpgradePrompt = maybeShowUpgradePrompt(from, organization?.plan?.id)

    if (shouldShowUpgradePrompt) {
      setShowUpgradePrompt(!showUpgradePrompt)
    } else {
      setTimeRange(from || '', to || '')
    }
  }

  useEffect(() => {
    if (warehouseError) toast.error(warehouseError.message)
  }, [warehouseError])

  useEffect(() => {
    // on mount, set initial values
    if (q) {
      setEditorValue(q)
      setWarehouseEditorValue(q)
    }
  }, [q])

  useEffect(() => {
    let newWarnings = []
    const start = timestampStart ? dayjs(timestampStart) : dayjs()
    const end = timestampEnd ? dayjs(timestampEnd) : dayjs()
    const daysDiff = Math.abs(start.diff(end, 'days'))

    if (daysDiff >= LOGS_LARGE_DATE_RANGE_DAYS_THRESHOLD) {
      newWarnings.push({
        text: 'Querying large date ranges can be slow. Consider selecting a smaller date range.',
      })
    }
    if (editorValue && !editorValue.includes('limit')) {
      newWarnings.push({ text: 'When querying large date ranges, include a LIMIT clause.' })
    }
    setWarnings(newWarnings)
  }, [editorValue, timestampStart, timestampEnd])

  // Show the prompt on page load based on query params
  useEffect(() => {
    if (timestampStart) {
      const shouldShowUpgradePrompt = maybeShowUpgradePrompt(timestampStart, organization?.plan?.id)
      if (shouldShowUpgradePrompt) {
        setShowUpgradePrompt(!showUpgradePrompt)
      }
    }
  }, [timestampStart, organization])

  return (
    <div className="w-full h-full mx-auto">
      <ResizablePanelGroup
        className="w-full h-full max-h-screen"
        direction="vertical"
        autoSaveId={LOCAL_STORAGE_KEYS.LOG_EXPLORER_SPLIT_SIZE}
      >
        <ResizablePanel collapsible minSize={5}>
          <LogsQueryPanel
            defaultFrom={timestampStart || ''}
            defaultTo={timestampEnd || ''}
            onDateChange={handleDateChange}
            onSelectSource={handleInsertSource}
            templates={TEMPLATES.filter((template) => template.mode === 'custom')}
            warehouseCollections={warehouseCollections || []}
            onSelectTemplate={onSelectTemplate}
            warehouseTemplates={createWarehouseQueryTemplates(warehouseCollections || [])}
            onSelectWarehouseTemplate={(template) => {
              setWarehouseEditorValue(template.query)
              setWarehouseEditorId(uuidv4())
            }}
            warnings={warnings}
            dataSource={sourceType}
            onDataSourceChange={(srcType) => {
              setSourceType(srcType)
              router.push({
                pathname: router.pathname,
                query: { ...router.query, source: srcType },
              })
            }}
          />

          <ShimmerLine active={isLoading} />
          {sourceType === 'warehouse' ? (
            <CodeEditor
              id={warehouseEditorId}
              language="pgsql" // its bq sql but monaco doesn't have a language for it
              defaultValue={warehouseEditorValue}
              onInputChange={(v) => setWarehouseEditorValue(v || '')}
              actions={{ runQuery: { enabled: true, callback: handleRun } }}
            />
          ) : (
            <CodeEditor
              id={editorId}
              editorRef={editorRef}
              language="pgsql"
              defaultValue={editorValue}
              onInputChange={(v) => setEditorValue(v || '')}
              actions={{ runQuery: { enabled: true, callback: handleRun } }}
            />
          )}
        </ResizablePanel>
        <ResizableHandle withHandle />
        <ResizablePanel collapsible minSize={5} className="overflow-auto">
          <LoadingOpacity active={isLoading}>
            <LogTable
              isSaving={isUpsertingContent}
              showHistogramToggle={false}
              onRun={handleRun}
              onSave={handleOnSave}
              hasEditorValue={Boolean(editorValue)}
              data={results}
              error={error}
              projectRef={projectRef}
              onSelectedLogChange={setSelectedLog}
              selectedLog={selectedLog}
            />

            <div className="flex flex-row justify-end mt-2">
              <UpgradePrompt show={showUpgradePrompt} setShowUpgradePrompt={setShowUpgradePrompt} />
            </div>
          </LoadingOpacity>
        </ResizablePanel>
      </ResizablePanelGroup>

      <Modal
        size="medium"
        onCancel={() => setSaveModalOpen(!saveModalOpen)}
        header="Save log query"
        visible={saveModalOpen}
        hideFooter
      >
        <Form
          initialValues={{
            name: '',
            desdcription: '',
          }}
          onSubmit={handleCreateQuery}
        >
          {() => (
            <>
              <Modal.Content className="space-y-6">
                <Input layout="horizontal" label="Name" id="name" />
                <div className="text-area-text-sm">
                  <Input.TextArea
                    layout="horizontal"
                    labelOptional="Optional"
                    label="Description"
                    id="description"
                    rows={2}
                  />
                </div>
              </Modal.Content>
              <Modal.Separator />
              <Modal.Content className="flex items-center justify-end gap-2">
                <Button size="tiny" type="default" onClick={() => setSaveModalOpen(!saveModalOpen)}>
                  Cancel
                </Button>
                <Button
                  size="tiny"
                  loading={isUpsertingContent}
                  disabled={isUpsertingContent}
                  htmlType="submit"
                >
                  Save
                </Button>
              </Modal.Content>
            </>
          )}
        </Form>
      </Modal>
    </div>
  )
}

LogsExplorerPage.getLayout = (page) => (
  <DefaultLayout>
    <LogsLayout>{page}</LogsLayout>
  </DefaultLayout>
)

export default LogsExplorerPage<|MERGE_RESOLUTION|>--- conflicted
+++ resolved
@@ -6,8 +6,7 @@
 import { useEffect, useRef, useState } from 'react'
 import { toast } from 'sonner'
 
-<<<<<<< HEAD
-import { IS_PLATFORM, LOCAL_STORAGE_KEYS } from 'common'
+import { IS_PLATFORM, LOCAL_STORAGE_KEYS, useParams } from 'common'
 import {
   Button,
   Form,
@@ -19,9 +18,6 @@
 } from 'ui'
 
 import { useLocalStorage } from '@uidotdev/usehooks'
-=======
-import { IS_PLATFORM, useParams } from 'common'
->>>>>>> 48d4194c
 import {
   LOGS_LARGE_DATE_RANGE_DAYS_THRESHOLD,
   LOGS_TABLES,
