--- conflicted
+++ resolved
@@ -61,21 +61,13 @@
   </url>
 
   <url>
-<<<<<<< HEAD
+    <loc>https://supabase.com/blog/</loc>
+    <changefreq>weekly</changefreq>
+    <priority>0.5</priority>
+  </url>
+
+  <url>
     <loc>https://supabase.com/auth</loc>
-=======
-    <loc>https://supabase.com/blog/</loc>
->>>>>>> 9c03be41
-    <changefreq>weekly</changefreq>
-    <priority>0.5</priority>
-  </url>
-
-  <url>
-<<<<<<< HEAD
-    <loc>https://supabase.com/blog/</loc>
-=======
-    <loc>https://supabase.com/auth</loc>
->>>>>>> 9c03be41
     <changefreq>weekly</changefreq>
     <priority>0.5</priority>
   </url>
