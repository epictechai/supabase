module.exports = [
  {
    permanent: true,
    source: '/auth/Auth',
    destination: '/auth',
  },
  {
    permanent: true,
    source: '/docs/guides/storage-caching',
    destination: '/docs/guides/storage/cdn',
  },
  {
    permanent: true,
    source: '/database/Database',
    destination: '/database',
  },
  {
    permanent: true,
    source: '/edge-functions/edge-functions',
    destination: '/edge-functions',
  },
  {
    permanent: true,
    source: '/storage/Storage',
    destination: '/storage',
  },
  {
    permanent: false,
    source: '/blog/2021/03/08/toad-a-link-shorterner-with-simple-apis-for-low-coders',
    destination: '/blog/2021/03/08/toad-a-link-shortener-with-simple-apis-for-low-coders',
  },
  {
    permanent: false,
    source: '/blog/2020/07/10/surviving-hacker-news',
    destination: '/blog/2020/07/10/alpha-launch-postmortem',
  },
  {
    permanent: false,
    source: '/docs/common/_CommonResponses',
    destination: '/docs',
  },
  { permanent: false, source: '/docs/common/_DummyData', destination: '/docs' },
  { permanent: false, source: '/docs/common/_FromFunction', destination: '/docs' },
  {
    permanent: false,
    source: '/docs/common/filters/_adj',
    destination: '/docs/reference/javascript/rangeAdjacent',
  },
  {
    permanent: false,
    source: '/docs/common/filters/_cd',
    destination: '/docs/reference/javascript/containedBy',
  },
  {
    permanent: false,
    source: '/docs/common/filters/_cs',
    destination: '/docs/reference/javascript/contains',
  },
  {
    permanent: false,
    source: '/docs/common/filters/_eq',
    destination: '/docs/reference/javascript/eq',
  },
  {
    permanent: false,
    source: '/docs/common/filters/_filter',
    destination: '/docs/reference/javascript/filter',
  },
  {
    permanent: false,
    source: '/docs/common/filters/_gt',
    destination: '/docs/reference/javascript/gt',
  },
  {
    permanent: false,
    source: '/docs/common/filters/_gte',
    destination: '/docs/reference/javascript/gte',
  },
  {
    permanent: false,
    source: '/docs/common/filters/_ilike',
    destination: '/docs/reference/javascript/ilike',
  },
  {
    permanent: false,
    source: '/docs/common/filters/_in',
    destination: '/docs/reference/javascript/in',
  },
  {
    permanent: false,
    source: '/docs/common/filters/_is',
    destination: '/docs/reference/javascript/is',
  },
  {
    permanent: false,
    source: '/docs/common/filters/_like',
    destination: '/docs/reference/javascript/like',
  },
  {
    permanent: false,
    source: '/docs/common/filters/_lt',
    destination: '/docs/reference/javascript/lt',
  },
  {
    permanent: false,
    source: '/docs/common/filters/_lte',
    destination: '/docs/reference/javascript/lte',
  },
  {
    permanent: false,
    source: '/docs/common/filters/_match',
    destination: '/docs/reference/javascript/match',
  },
  {
    permanent: false,
    source: '/docs/common/filters/_neq',
    destination: '/docs/reference/javascript/neq',
  },
  {
    permanent: false,
    source: '/docs/common/filters/_not',
    destination: '/docs/reference/javascript/not',
  },
  {
    permanent: false,
    source: '/docs/common/filters/_nxl',
    destination: '/docs/reference/javascript/rangeGte',
  },
  {
    permanent: false,
    source: '/docs/common/filters/_nxr',
    destination: '/docs/reference/javascript/rangeLte',
  },
  {
    permanent: false,
    source: '/docs/common/filters/_or',
    destination: '/docs/reference/javascript/or',
  },
  {
    permanent: false,
    source: '/docs/common/filters/_ova',
    destination: '/docs/reference/javascript/overlaps',
  },
  {
    permanent: false,
    source: '/docs/common/filters/_ovr',
    destination: '/docs/reference/javascript/overlaps',
  },
  {
    permanent: false,
    source: '/docs/common/filters/_sl',
    destination: '/docs/reference/javascript/rangeLt',
  },
  {
    permanent: false,
    source: '/docs/common/filters/_sr',
    destination: '/docs/reference/javascript/rangeGt',
  },
  {
    permanent: false,
    source: '/docs/library/authentication',
    destination: '/docs/guides/auth',
  },
  {
    permanent: false,
    source: '/docs/library/delete',
    destination: '/docs/reference/javascript/delete',
  },
  {
    permanent: false,
    source: '/docs/library/get',
    destination: '/docs/reference/javascript/select',
  },
  {
    permanent: false,
    source: '/docs/library/getting-started',
    destination: '/docs/reference/javascript/supabase-client',
  },
  {
    permanent: false,
    source: '/docs/library/patch',
    destination: '/docs/reference/javascript/update',
  },
  {
    permanent: false,
    source: '/docs/library/post',
    destination: '/docs/reference/javascript/insert',
  },
  {
    permanent: false,
    source: '/docs/library/stored-procedures',
    destination: '/docs/reference/javascript/rpc',
  },
  {
    permanent: false,
    source: '/docs/library/subscribe',
    destination: '/docs/reference/javascript/subscribe',
  },
  {
    permanent: false,
    source: '/docs/library/user-management',
    destination: '/docs/guides/auth',
  },
  {
    permanent: false,
    source: '/docs/postgres/postgres-intro',
    destination: '/docs/postgres/server/about',
  },
  {
    permanent: false,
    source: '/docs/realtime/about',
    destination: '/docs/realtime/server/about',
  },
  { permanent: false, source: '/docs/realtime/aws', destination: '/docs/postgres/server/aws' },
  {
    permanent: false,
    source: '/docs/realtime/digitalocean',
    destination: '/docs/postgres/server/digitalocean',
  },
  {
    permanent: false,
    source: '/docs/realtime/docker',
    destination: '/docs/postgres/server/docker',
  },
  {
    permanent: false,
    source: '/docs/realtime/source',
    destination: '/docs/postgres/server/about',
  },
  {
    permanent: false,
    source: '/docs/client/supabase-client',
    destination: '/docs/reference/javascript/supabase-client',
  },
  {
    permanent: false,
    source: '/docs/client/installing',
    destination: '/docs/reference/javascript/installing',
  },
  {
    permanent: false,
    source: '/docs/client/initializing',
    destination: '/docs/reference/javascript/initializing',
  },
  {
    permanent: false,
    source: '/docs/client/generating-types',
    destination: '/docs/reference/javascript/generating-types',
  },
  {
    permanent: false,
    source: '/docs/client/auth-signup',
    destination: '/docs/reference/javascript/auth-signup',
  },
  {
    permanent: false,
    source: '/docs/client/auth-signin',
    destination: '/docs/reference/javascript/v1/auth-signin',
  },
  {
    permanent: false,
    source: '/docs/client/auth-signout',
    destination: '/docs/reference/javascript/auth-signout',
  },
  {
    permanent: false,
    source: '/docs/client/auth-verifyotp',
    destination: '/docs/reference/javascript/auth-verifyotp',
  },
  {
    permanent: false,
    source: '/docs/client/auth-session',
    destination: '/docs/reference/javascript/v1/auth-session',
  },
  {
    permanent: false,
    source: '/docs/client/auth-user',
    destination: '/docs/reference/javascript/auth-user',
  },
  {
    permanent: false,
    source: '/docs/client/auth-update',
    destination: '/docs/reference/javascript/auth-update',
  },
  {
    permanent: false,
    source: '/docs/client/auth-onauthstatechange',
    destination: '/docs/reference/javascript/auth-onauthstatechange',
  },
  {
    permanent: false,
    source: '/docs/client/reset-password-email',
    destination: '/docs/reference/javascript/reset-password-email',
  },
  {
    permanent: false,
    source: '/docs/client/select',
    destination: '/docs/reference/javascript/select',
  },
  {
    permanent: false,
    source: '/docs/client/insert',
    destination: '/docs/reference/javascript/insert',
  },
  {
    permanent: false,
    source: '/docs/client/update',
    destination: '/docs/reference/javascript/update',
  },
  {
    permanent: false,
    source: '/docs/client/delete',
    destination: '/docs/reference/javascript/delete',
  },
  {
    permanent: false,
    source: '/docs/client/rpc',
    destination: '/docs/reference/javascript/rpc',
  },
  {
    permanent: false,
    source: '/docs/client/subscribe',
    destination: '/docs/reference/javascript/subscribe',
  },
  {
    permanent: false,
    source: '/docs/client/removesubscription',
    destination: '/docs/reference/javascript/v1/removesubscription',
  },
  {
    permanent: false,
    source: '/docs/client/getsubscriptions',
    destination: '/docs/reference/javascript/v1/getsubscriptions',
  },
  {
    permanent: false,
    source: '/docs/client/using-modifiers',
    destination: '/docs/reference/javascript/using-modifiers',
  },
  {
    permanent: false,
    source: '/docs/client/limit',
    destination: '/docs/reference/javascript/limit',
  },
  {
    permanent: false,
    source: '/docs/client/order',
    destination: '/docs/reference/javascript/order',
  },
  {
    permanent: false,
    source: '/docs/client/range',
    destination: '/docs/reference/javascript/range',
  },
  {
    permanent: false,
    source: '/docs/client/single',
    destination: '/docs/reference/javascript/single',
  },
  {
    permanent: false,
    source: '/docs/client/using-filters',
    destination: '/docs/reference/javascript/using-filters',
  },
  {
    permanent: false,
    source: '/docs/client/filter',
    destination: '/docs/reference/javascript/filter',
  },
  { permanent: false, source: '/docs/client/or', destination: '/docs/reference/javascript/or' },
  {
    permanent: false,
    source: '/docs/client/not',
    destination: '/docs/reference/javascript/not',
  },
  {
    permanent: false,
    source: '/docs/client/match',
    destination: '/docs/reference/javascript/match',
  },
  { permanent: false, source: '/docs/client/eq', destination: '/docs/reference/javascript/eq' },
  {
    permanent: false,
    source: '/docs/client/neq',
    destination: '/docs/reference/javascript/neq',
  },
  { permanent: false, source: '/docs/client/gt', destination: '/docs/reference/javascript/gt' },
  {
    permanent: false,
    source: '/docs/client/gte',
    destination: '/docs/reference/javascript/gte',
  },
  { permanent: false, source: '/docs/client/lt', destination: '/docs/reference/javascript/lt' },
  {
    permanent: false,
    source: '/docs/client/lte',
    destination: '/docs/reference/javascript/lte',
  },
  {
    permanent: false,
    source: '/docs/client/like',
    destination: '/docs/reference/javascript/like',
  },
  {
    permanent: false,
    source: '/docs/client/ilike',
    destination: '/docs/reference/javascript/ilike',
  },
  { permanent: false, source: '/docs/client/is', destination: '/docs/reference/javascript/is' },
  { permanent: false, source: '/docs/client/in', destination: '/docs/reference/javascript/in' },
  {
    permanent: false,
    source: '/docs/client/gte',
    destination: '/docs/reference/javascript/gte',
  },
  {
    permanent: false,
    source: '/docs/client/cs',
    destination: '/docs/reference/javascript/contains',
  },
  {
    permanent: false,
    source: '/docs/client/cd',
    destination: '/docs/reference/javascript/containedBy',
  },
  {
    permanent: false,
    source: '/docs/client/sl',
    destination: '/docs/reference/javascript/rangeLt',
  },
  {
    permanent: false,
    source: '/docs/client/sr',
    destination: '/docs/reference/javascript/rangeGt',
  },
  {
    permanent: false,
    source: '/docs/client/nxl',
    destination: '/docs/reference/javascript/rangeGte',
  },
  {
    permanent: false,
    source: '/docs/client/nxr',
    destination: '/docs/reference/javascript/rangeLte',
  },
  {
    permanent: false,
    source: '/docs/client/adj',
    destination: '/docs/reference/javascript/rangeAdjacent',
  },
  {
    permanent: false,
    source: '/docs/client/ov',
    destination: '/docs/reference/javascript/overlaps',
  },
  {
    permanent: false,
    source: '/docs/client/ova',
    destination: '/docs/reference/javascript/overlaps',
  },
  {
    permanent: false,
    source: '/docs/client/fts',
    destination: '/docs/reference/javascript/textSearch',
  },
  {
    permanent: false,
    source: '/docs/client/plfts',
    destination: '/docs/reference/javascript/textSearch',
  },
  {
    permanent: false,
    source: '/docs/client/phfts',
    destination: '/docs/reference/javascript/textSearch',
  },
  {
    permanent: false,
    source: '/docs/client/wfts',
    destination: '/docs/reference/javascript/textSearch',
  },
  { permanent: false, source: '/blog/page/:number', destination: '/blog' },
  { permanent: false, source: '/blog/tags', destination: '/blog' },
  { permanent: false, source: '/docs/pricing', destination: '/pricing' },

  {
    permanent: false,
    source: '/docs/careers',
    destination: 'https://about.supabase.com/careers',
  },
  {
    permanent: false,
    source: '/docs/careers/:match*',
    destination: 'https://about.supabase.com/careers//:match*',
  },

  { permanent: false, source: '/docs/resources', destination: '/docs/guides' },

  {
    permanent: false,
    source: '/docs/reference/postgres/getting-started',
    destination: '/docs/guides/database/introduction',
  },
  {
    permanent: false,
    source: '/reference/postgres/connection-strings',
    destination: '/docs/guides/database/connecting/connecting-to-postgres',
  },
  {
    permanent: false,
    source: '/docs/reference/postgres/schemas',
    destination: '/docs/guides/database/tables',
  },
  {
    permanent: false,
    source: '/docs/reference/postgres/tables',
    destination: '/docs/guides/database/tables',
  },
  {
    permanent: false,
    source: '/docs/guides/database/resource-management',
    destination: '/docs/guides/database/timeouts',
  },
  {
    permanent: false,
    source: '/docs/reference/postgres/database-passwords',
    destination: '/docs/guides/database/managing-passwords',
  },
  {
    permanent: false,
    source: '/docs/reference/postgres/changing-timezones',
    destination: '/docs/guides/database/managing-timezones',
  },
  {
    permanent: false,
    source: '/docs/reference/postgres/publications',
    destination: '/docs/guides/database/replication',
  },
  {
    permanent: true,
    source: '/docs/guides/hosting/platform',
    destination: '/docs/guides/platform',
  },
  {
    permanent: true,
    source: '/docs/guides/hosting/platform/access-control',
    destination: '/docs/guides/platform/access-control',
  },
  {
    permanent: true,
    source: '/docs/guides/self-hosting/overview',
    destination: '/docs/guides/self-hosting',
  },
  {
    permanent: true,
    source: '/docs/reference/javascript/delete-user',
    destination: '/docs/reference/javascript/auth-api-deleteuser',
  },
  {
    permanent: true,
    source: '/docs/reference/javascript/reset-password-email',
    destination: '/docs/reference/javascript/auth-api-resetpasswordforemail',
  },
  {
    permanent: true,
    source: '/docs/reference/postgres/connection-strings',
    destination: '/docs/guides/database/connecting-to-postgres',
  },
  {
    permanent: true,
    source: '/docs/guides/database/connecting/connecting-to-postgres',
    destination: '/docs/guides/database/connecting-to-postgres',
  },
  {
    permanent: true,
    source: '/docs/guides/database/connecting/direct-connections',
    destination: '/docs/guides/database/connecting-to-postgres',
  },
  {
    permanent: true,
    source: '/docs/guides/database/connecting/direct-connections',
    destination: '/docs/guides/database/connection-pooling',
  },
  {
    permanent: true,
    source: '/docs/guides',
    destination: '/docs/',
  },
  {
    permanent: true,
    source: '/docs/guides/database/introduction',
    destination: '/docs/guides/database',
  },
  {
    permanent: false,
    source: '/partners',
    destination: '/partners/integrations',
  },
  {
    permanent: false,
    source: '/learn-more',
    destination: '/?utm_source=event&utm_medium=billboard&utm_campaign=aws-atlanta',
  },
  {
    permanent: true,
    source: '/docs/reference/javascript/supabase-client',
    destination: '/docs#reference-documentation',
  },
  {
    permanent: true,
    source: '/join',
    destination: 'https://supabase.com/',
  },
  {
    permanent: true,
    source: '/blog/2022/06/15/blog/2022/06/29/visualizing-supabase-data-using-metabase',
    destination: '/blog/visualizing-supabase-data-using-metabase',
  },
  {
    permanent: true,
    source: '/_app',
    destination: 'https://supabase.com/dashboard',
  },
  {
    permanent: true,
    source: '/blog/2020/05/01/supabase-alpha-april-2020',
    destination: 'blog/supabase-alpha-april-2020',
  },
  {
    permanent: true,
    source: '/blog/2020/06/01/supabase-alpha-may-2020',
    destination: '/blog/supabase-alpha-may-2020',
  },
  {
    permanent: true,
    source: '/blog/2020/06/15/supabase-steve-chavez',
    destination: '/blog/supabase-steve-chavez',
  },
  {
    permanent: true,
    source: '/blog/2020/07/01/supabase-alpha-june-2020',
    destination: '/blog/supabase-alpha-june-2020',
  },
  {
    permanent: true,
    source: '/blog/2020/07/09/postgresql-templates',
    destination: '/blog/postgresql-templates',
  },
  {
    permanent: true,
    source: '/blog/2020/07/10/alpha-launch-postmortem',
    destination: '/blog/alpha-launch-postmortem',
  },
  {
    permanent: true,
    source: '/blog/2020/07/17/postgresql-physical-logical-backups',
    destination: '/blog/postgresql-physical-logical-backups',
  },
  {
    permanent: true,
    source: '/blog/2020/08/02/continuous-postgresql-backup-walg',
    destination: '/blog/continuous-postgresql-backup-walg',
  },
  {
    permanent: true,
    source: '/blog/2020/08/02/supabase-alpha-july-2020',
    destination: '/blog/supabase-alpha-july-2020',
  },
  {
    permanent: true,
    source: '/blog/2020/08/05/supabase-auth',
    destination: '/blog/supabase-auth',
  },
  {
    permanent: true,
    source: '/blog/2020/09/03/supabase-alpha-august-2020',
    destination: '/blog/supabase-alpha-august-2020',
  },
  {
    permanent: true,
    source: '/blog/2020/09/11/supabase-hacktoberfest-2020',
    destination: '/blog/supabase-hacktoberfest-2020',
  },
  {
    permanent: true,
    source: '/blog/2020/10/03/supabase-alpha-september-2020',
    destination: '/blog/supabase-alpha-september-2020',
  },
  {
    permanent: true,
    source: '/blog/2020/10/30/improved-dx',
    destination: '/blog/improved-dx',
  },
  {
    permanent: true,
    source: '/blog/2020/11/02/supabase-alpha-october-2020',
    destination: '/blog/supabase-alpha-october-2020',
  },
  {
    permanent: true,
    source: '/blog/2020/11/18/postgresql-views',
    destination: '/blog/postgresql-views',
  },
  {
    permanent: true,
    source: '/blog/2020/12/01/supabase-alpha-november-2020',
    destination: '/blog/supabase-alpha-november-2020',
  },
  {
    permanent: true,
    source: '/blog/2020/12/02/case-study-monitoro',
    destination: '/customers',
  },
  {
    permanent: true,
    source: '/blog/2020/12/02/case-study-tayfa',
    destination: '/customers',
  },
  {
    permanent: true,
    source: '/blog/2020/12/02/case-study-xendit',
    destination: '/customers/xendit',
  },
  {
    permanent: true,
    source: '/blog/2020/12/02/supabase-striveschool',
    destination: '/blog/supabase-striveschool',
  },
  {
    permanent: true,
    source: '/blog/2020/12/13/supabase-dashboard-performance',
    destination: '/blog/supabase-dashboard-performance',
  },
  {
    permanent: true,
    source: '/blog/2021/01/02/supabase-beta-december-2020',
    destination: '/blog/supabase-beta-december-2020',
  },
  {
    permanent: true,
    source: '/blog/2021/02/02/supabase-beta-january-2021',
    destination: '/blog/supabase-beta-january-2021',
  },
  {
    permanent: true,
    source: '/blog/2021/02/09/case-study-roboflow',
    destination: '/customers/roboflow',
  },
  {
    permanent: true,
    source: '/blog/2021/02/27/cracking-postgres-interview',
    destination: '/blog/cracking-postgres-interview',
  },
  {
    permanent: true,
    source: '/blog/2021/03/02/supabase-beta-february-2021',
    destination: '/blog/supabase-beta-february-2021',
  },
  {
    permanent: true,
    source: '/blog/2021/03/05/postgres-as-a-cron-server',
    destination: '/blog/postgres-as-a-cron-server',
  },
  {
    permanent: true,
    source: '/blog/2021/03/08/toad-a-link-shortener-with-simple-apis-for-low-coders',
    destination: '/customers',
  },
  {
    permanent: true,
    source: '/blog/2021/03/11/using-supabase-replit',
    destination: '/blog/using-supabase-replit',
  },
  {
    permanent: true,
    source: '/blog/2021/03/22/In-The-Loop',
    destination: '/blog/in-the-loop',
  },
  {
    permanent: true,
    source: '/blog/2021/03/25/angels-of-supabase',
    destination: '/blog/angels-of-supabase',
  },
  {
    permanent: true,
    source: '/blog/2021/03/25/launch-week',
    destination: '/blog/launch-week',
  },
  {
    permanent: true,
    source: '/blog/2021/03/29/pricing',
    destination: '/blog/pricing',
  },
  {
    permanent: true,
    source: '/blog/2021/03/30/supabase-storage',
    destination: '/blog/supabase-storage',
  },
  {
    permanent: true,
    source: '/blog/2021/03/31/supabase-cli',
    destination: '/blog/supabase-cli',
  },
  {
    permanent: true,
    source: '/blog/2021/04/01/supabase-nft-marketplace',
    destination: '/blog/supabase-nft-marketplace',
  },
  {
    permanent: true,
    source: '/blog/2021/04/02/supabase-dot-com',
    destination: '/blog/supabase-dot-com',
  },
  {
    permanent: true,
    source: '/blog/2021/04/02/supabase-pgbouncer',
    destination: '/blog/supabase-pgbouncer',
  },
  {
    permanent: true,
    source: '/blog/2021/04/02/supabase-workflows',
    destination: '/blog/supabase-workflows',
  },
  {
    permanent: true,
    source: '/blog/2021/04/06/supabase-beta-march-2021',
    destination: '/blog/supabase-beta-march-2021',
  },
  {
    permanent: true,
    source: '/blog/2021/05/03/supabase-beta-april-2021',
    destination: '/blog/supabase-beta-april-2021',
  },
  {
    permanent: true,
    source: '/blog/2021/06/02/supabase-beta-may-2021',
    destination: '/blog/supabase-beta-may-2021',
  },
  {
    permanent: true,
    source: '/blog/2021/07/01/roles-postgres-hooks',
    destination: '/blog/roles-postgres-hooks',
  },
  {
    permanent: true,
    source: '/blog/2021/07/02/supabase-beta-june-2021',
    destination: '/blog/supabase-beta-june-2021',
  },
  {
    permanent: true,
    source: '/blog/2021/07/22/supabase-launch-week-sql',
    destination: '/blog/supabase-launch-week-sql',
  },
  {
    permanent: true,
    source: '/blog/2021/07/26/epsilon3-self-hosting',
    destination: '/customers/epsilon3',
  },
  {
    permanent: true,
    source: '/blog/2021/07/26/supabase-community-day',
    destination: '/blog/supabase-community-day',
  },
  {
    permanent: true,
    source: '/blog/2021/07/26/supabase-postgres-13',
    destination: '/blog/supabase-postgres-13',
  },
  {
    permanent: true,
    source: '/blog/2021/07/27/spot-flutter-with-postgres',
    destination: '/customers',
  },
  {
    permanent: true,
    source: '/blog/2021/07/27/storage-beta',
    destination: '/blog/storage-beta',
  },
  {
    permanent: true,
    source: '/blog/2021/07/28/mobbin-supabase-200000-users',
    destination: '/customers/mobbin',
  },
  {
    permanent: true,
    source: '/blog/2021/07/28/supabase-auth-passwordless-sms-login',
    destination: '/blog/supabase-auth-passwordless-sms-login',
  },
  {
    permanent: true,
    source: '/blog/2021/07/29/supabase-reports-and-metrics',
    destination: '/blog/supabase-reports-and-metrics',
  },
  {
    permanent: true,
    source: '/blog/2021/07/30/1-the-supabase-hackathon',
    destination: '/blog/the-supabase-hackathon',
  },
  {
    permanent: true,
    source: '/blog/2021/07/30/supabase-functions-updates',
    destination: '/blog/supabase-functions-updates',
  },
  {
    permanent: true,
    source: '/blog/2021/07/30/supabase-swag-store',
    destination: '/blog/supabase-swag-store',
  },
  {
    permanent: true,
    source: '/blog/2021/08/09/hackathon-winners',
    destination: '/blog/hackathon-winners',
  },
  {
    permanent: true,
    source: '/blog/2021/08/12/supabase-beta-july-2021',
    destination: '/blog/supabase-beta-july-2021',
  },
  {
    permanent: true,
    source: '/blog/2021/09/10/supabase-beta-august-2021',
    destination: '/blog/supabase-beta-august-2021',
  },
  {
    permanent: true,
    source: '/blog/2021/09/28/supabase-hacktoberfest-hackathon-2021',
    destination: '/blog/supabase-hacktoberfest-hackathon-2021',
  },
  {
    permanent: true,
    source: '/blog/2021/10/04/supabase-beta-sept-2021',
    destination: '/blog/supabase-beta-sept-2021',
  },
  {
    permanent: true,
    source: '/blog/2021/10/14/hacktoberfest-hackathon-winners-2021',
    destination: '/blog/hacktoberfest-hackathon-winners-2021',
  },
  {
    permanent: true,
    source: '/blog/2021/10/19/replenysh-time-to-value-in-less-than-24-hours',
    destination: '/customers/replenysh',
  },
  {
    permanent: true,
    source: '/blog/2021/10/28/supabase-series-a',
    destination: '/blog/supabase-series-a',
  },
  {
    permanent: true,
    source: '/blog/2021/11/05/supabase-beta-october-2021',
    destination: '/blog/supabase-beta-october-2021',
  },
  {
    permanent: true,
    source: '/blog/2021/11/26/supabase-how-we-launch',
    destination: '/blog/supabase-how-we-launch',
  },
  {
    permanent: true,
    source: '/blog/2021/11/26/supabase-launch-week-the-trilogy',
    destination: '/blog/supabase-launch-week-the-trilogy',
  },
  {
    permanent: true,
    source: '/blog/2021/11/28/postgrest-9',
    destination: '/blog/postgrest-9',
  },
  {
    permanent: true,
    source: '/blog/2021/11/28/whats-new-in-postgres-14',
    destination: '/blog/whats-new-in-postgres-14',
  },
  {
    permanent: true,
    source: '/blog/2021/11/29/community-day-lw3',
    destination: '/blog/community-day-lw3',
  },
  {
    permanent: true,
    source: '/blog/2021/11/30/supabase-studio',
    destination: '/blog/supabase-studio',
  },
  {
    permanent: true,
    source: '/blog/2021/12/01/realtime-row-level-security-in-postgresql',
    destination: '/blog/realtime-row-level-security-in-postgresql',
  },
  {
    permanent: true,
    source: '/blog/2021/12/02/supabase-acquires-logflare',
    destination: '/blog/supabase-acquires-logflare',
  },
  {
    permanent: true,
    source: '/blog/2021/12/03/launch-week-three-friday-five-more-things',
    destination: '/blog/launch-week-three-friday-five-more-things',
  },
  {
    permanent: true,
    source: '/blog/2021/12/03/pg-graphql',
    destination: '/blog/pg-graphql',
  },
  {
    permanent: true,
    source: '/blog/2021/12/03/supabase-holiday-hackdays-hackathon',
    destination: '/blog/supabase-holiday-hackdays-hackathon',
  },
  {
    permanent: true,
    source: '/blog/2021/12/15/beta-november-2021-launch-week-recap',
    destination: '/blog/beta-november-2021-launch-week-recap',
  },
  {
    permanent: true,
    source: '/blog/2021/12/17/holiday-hackdays-winners-2021',
    destination: '/blog/holiday-hackdays-winners-2021',
  },
  {
    permanent: true,
    source: '/blog/2022/01/20/product-hunt-golden-kitty-awards-2021',
    destination: '/blog/product-hunt-golden-kitty-awards-2021',
  },
  {
    permanent: true,
    source: '/blog/2022/01/20/supabase-beta-december-2021',
    destination: '/blog/supabase-beta-december-2021',
  },
  {
    permanent: true,
    source: '/blog/2022/02/22/supabase-beta-january-2022',
    destination: '/blog/supabase-beta-january-2022',
  },
  {
    permanent: true,
    source: '/blog/audit',
    destination: '/blog/postgres-audit',
  },
  {
    permanent: true,
    source: '/blog/2022/03/08/audit',
    destination: '/blog/postgres-audit',
  },
  {
    permanent: true,
    source: '/blog/2022/03/25/should-i-open-source-my-company',
    destination: '/blog/should-i-open-source-my-company',
  },
  {
    permanent: true,
    source: '/blog/2022/03/25/supabase-launch-week-four',
    destination: '/blog/supabase-launch-week-four',
  },
  {
    permanent: true,
    source: '/blog/2022/03/28/community-day-lw4',
    destination: '/blog/community-day-lw4',
  },
  {
    permanent: true,
    source: '/blog/2022/03/29/graphql-now-available',
    destination: '/blog/graphql-now-available',
  },
  {
    permanent: true,
    source: '/blog/2022/03/30/supabase-enterprise',
    destination: '/blog/supabase-enterprise',
  },
  {
    permanent: true,
    source: '/blog/2022/03/31/supabase-edge-functions',
    destination: '/blog/supabase-edge-functions',
  },
  {
    permanent: true,
    source: '/blog/2022/04/01/hackathon-bring-the-func',
    destination: '/blog/hackathon-bring-the-func',
  },
  {
    permanent: true,
    source: '/blog/2022/04/01/supabase-realtime-with-multiplayer-features',
    destination: '/blog/supabase-realtime-with-multiplayer-features',
  },
  {
    permanent: true,
    source: '/blog/2022/04/01/supabrew',
    destination: '/blog/supabrew',
  },
  {
    permanent: true,
    source: '/blog/2022/04/15/beta-update-march-2022',
    destination: '/blog/beta-update-march-2022',
  },
  {
    permanent: true,
    source: '/blog/2022/04/18/bring-the-func-hackathon-winners',
    destination: '/blog/bring-the-func-hackathon-winners',
  },
  {
    permanent: true,
    source: '/blog/2022/04/20/partner-gallery-works-with-supabase',
    destination: '/blog/partner-gallery-works-with-supabase',
  },
  {
    permanent: true,
    source: '/blog/2022/05/26/how-supabase-accelerates-development-of-all-pull-together',
    destination: '/customers',
  },
  {
    permanent: true,
    source: '/blog/2022/06/07/beta-update-may-2022',
    destination: '/blog/beta-update-may-2022',
  },
  {
    permanent: true,
    source: '/blog/2022/06/15/loading-data-supabase-python',
    destination: '/blog/loading-data-supabase-python',
  },
  {
    permanent: true,
    source: '/blog/2022/06/28/partial-postgresql-data-dumps-with-rls',
    destination: '/blog/partial-postgresql-data-dumps-with-rls',
  },
  {
    permanent: true,
    source: '/blog/2022/06/29/visualizing-supabase-data-using-metabase',
    destination: '/blog/visualizing-supabase-data-using-metabase',
  },
  {
    permanent: true,
    source: '/blog/2022/06/30/flutter-tutorial-building-a-chat-app',
    destination: '/blog/flutter-tutorial-building-a-chat-app',
  },
  {
    permanent: true,
    source: '/blog/2022/07/05/beta-update-june-2022',
    destination: '/blog/beta-update-june-2022',
  },
  {
    permanent: true,
    source: '/blog/2022/07/13/supabase-auth-helpers-with-sveltekit-support',
    destination: '/blog/supabase-auth-helpers-with-sveltekit-support',
  },
  {
    permanent: true,
    source: '/blog/2022/07/18/seen-by-in-postgresql',
    destination: '/blog/seen-by-in-postgresql',
  },
  {
    permanent: true,
    source: '/blog/2022/08/02/supabase-flutter-sdk-1-developer-preview',
    destination: '/blog/supabase-flutter-sdk-1-developer-preview',
  },
  {
    permanent: true,
    source: '/blog/2022/08/03/supabase-beta-update-july-2022',
    destination: '/blog/supabase-beta-update-july-2022',
  },

  //  DOCS
  {
    permanent: true,
    source: '/docs/reference/cli/about',
    destination: '/docs/reference/cli/introduction',
  },
  {
    permanent: true,
    source: '/docs/reference/cli/config-reference',
    destination: '/docs/reference/cli/config',
  },
  {
    permanent: true,
    source: '/docs/reference/cli/supabase-help',
    destination: '/docs/reference/cli/global-flags',
  },
  {
    permanent: true,
    source: '/docs/reference/cli/supabase-db-branch-list',
    destination: '/docs/reference/supabase-db',
  },
  {
    permanent: true,
    source: '/docs/reference/cli/supabase-db-branch-create',
    destination: '/docs/reference/supabase-db',
  },
  {
    permanent: true,
    source: '/docs/reference/cli/supabase-db-branch-delete',
    destination: '/docs/reference/supabase-db',
  },
  {
    permanent: true,
    source: '/docs/reference/cli/supabase-db-switch',
    destination: '/docs/reference/supabase-db',
  },
  {
    permanent: true,
    source: '/docs/reference/cli/supabase-db-changes',
    destination: '/docs/reference/supabase-db',
  },
  {
    permanent: true,
    source: '/docs/reference/cli/supabase-db-commit',
    destination: '/docs/reference/supabase-db',
  },
  {
    permanent: true,
    source: '/docs/reference/cli/supabase-db-remote-set',
    destination: '/docs/reference/supabase-db',
  },

  {
    permanent: true,
    source: '/docs/reference/tools/reference-auth',
    destination: '/docs/reference/auth',
  },
  {
    permanent: true,
    source: '/docs/guides/local-development',
    destination: '/docs/guides/cli/local-development',
  },
  {
    permanent: true,
    source: '/docs/guides/realtime/overview',
    destination: '/docs/guides/realtime',
  },
  {
    permanent: true,
    source: '/docs/guides/realtime#broadcast',
    destination: '/docs/guides/realtime/broadcast',
  },
  {
    permanent: true,
    source: '/docs/guides/realtime#presence',
    destination: '/docs/guides/realtime/presence',
  },
  {
    permanent: true,
    source: '/docs/guides/realtime/postgres-cdc',
    destination: '/docs/guides/realtime/postgres-changes',
  },
  {
    permanent: true,
    source: '/docs/reference/javascript/next/migration-guide',
    destination: '/docs/reference/javascript/release-notes',
  },
  {
    permanent: true,
    source: '/docs/guides/auth/auth-helpers/auth-ui-overview',
    destination: '/docs/guides/auth/auth-helpers/auth-ui',
  },
  {
    permanent: true,
    source: '/docs/guides/client-libraries',
    destination: '/docs#reference-documentation',
  },
  {
    permanent: true,
    source: '/docs/reference/auth-helpers',
    destination: '/docs/guides/auth/auth-helpers/',
  },
  {
    permanent: true,
    source: '/docs/reference/auth-helpers/next-js',
    destination: '/docs/guides/auth/auth-helpers/nextjs',
  },
  {
    permanent: true,
    source: '/docs/reference/auth-helpers/sveltekit',
    destination: '/docs/guides/auth/auth-helpers/sveltekit',
  },
  {
    permanent: true,
    source: '/docs/guides/database/migrating-between-projects',
    destination: '/docs/guides/platform/migrating-and-upgrading-projects',
  },

  // supabase-js v1 to v2 redirects
  // v1: /auth-update
  // v2: /auth-updateuser
  {
    permanent: true,
    source: '/docs/reference/javascript/auth-update',
    destination: '/docs/reference/javascript/v1/auth-update',
  },
  // v1: /auth-api-get-user
  // v2: /auth-getuser
  {
    permanent: true,
    source: '/docs/reference/javascript/auth-api-getuser',
    destination: '/docs/reference/javascript/v1/auth-api-getuser',
  },
  // v1: /auth-api-resetpasswordforemail
  // v2: /auth-resetpasswordforemail
  {
    permanent: true,
    source: '/docs/reference/javascript/auth-api-resetpasswordforemail',
    destination: '/docs/reference/javascript/v1/auth-api-resetpasswordforemail',
  },
  // v1: /auth-api-verifyotp
  // v2: /auth-verifyotp
  {
    permanent: true,
    source: '/docs/reference/javascript/auth-api-verifyotp',
    destination: '/docs/reference/javascript/v1/auth-api-verifyotp',
  },
  // v1: /auth-api-listusers
  // v2: /auth-admin-listusers
  {
    permanent: true,
    source: '/docs/reference/javascript/auth-api-listusers',
    destination: '/docs/reference/javascript/v1/auth-api-listusers',
  },
  // v1: /auth-api-createuser
  // v2: /auth-admin-createuser
  {
    permanent: true,
    source: '/docs/reference/javascript/auth-api-createuser',
    destination: '/docs/reference/javascript/v1/auth-api-createuser',
  },
  // v1: /auth-api-deleteuser
  // v2: /auth-admin-deleteuser
  {
    permanent: true,
    source: '/docs/reference/javascript/auth-api-deleteuser',
    destination: '/docs/reference/javascript/v1/auth-api-deleteuser',
  },
  // v1: /auth-api-generatelink
  // v2: /auth-admin-generatelink
  {
    permanent: true,
    source: '/docs/reference/javascript/auth-api-generatelink',
    destination: '/docs/reference/javascript/v1/auth-api-generatelink',
  },
  // v1: /auth-api-inviteuserbyemail
  // v2: /auth-admin-inviteuserbyemail
  {
    permanent: true,
    source: '/docs/reference/javascript/auth-api-inviteuserbyemail',
    destination: '/docs/reference/javascript/v1/auth-api-inviteuserbyemail',
  },
  // v1: /auth-api-getuserbyid
  // v2: /auth-admin-getuserbyid
  {
    permanent: true,
    source: '/docs/reference/javascript/auth-api-getuserbyid',
    destination: '/docs/reference/javascript/v1/auth-api-getuserbyid',
  },
  // v1: /auth-api-updateuserbyid
  // v2: /auth-admin-updateuserbyid
  {
    permanent: true,
    source: '/docs/reference/javascript/auth-api-updateuserbyid',
    destination: '/docs/reference/javascript/v1/auth-api-updateuserbyid',
  },
  // signIn method is now split into signInWithPassword ,signInWithOtp ,signInWithOAuth
  // send traffic to v1 docs instead
  {
    permanent: true,
    source: '/docs/reference/javascript/auth-signin',
    destination: '/docs/reference/javascript/v1/auth-signin',
  },
  // v1: /auth-session
  // v2: /auth-getsession
  {
    permanent: true,
    source: '/docs/reference/javascript/auth-session',
    destination: '/docs/reference/javascript/v1/auth-session',
  },
  // v1: /auth-api-sendmobileotp
  // v2: /auth-signinwithotp
  {
    permanent: true,
    source: '/docs/reference/javascript/auth-api-sendmobileotp',
    destination: '/docs/reference/javascript/v1/auth-api-sendmobileotp',
  },

  // realtime methods been replaced with new names
  {
    permanent: true,
    source: '/docs/reference/javascript/removesubscription',
    destination: '/docs/reference/javascript/v1/removesubscription',
  },
  {
    permanent: true,
    source: '/docs/reference/javascript/removeallsubscriptions',
    destination: '/docs/reference/javascript/v1/removeallsubscriptions',
  },
  {
    permanent: true,
    source: '/docs/reference/javascript/getsubscriptions',
    destination: '/docs/reference/javascript/v1/getsubscriptions',
  },
  {
    permanent: true,
    source: '/docs/guides/cli/cicd-workflows',
    destination: '/docs/guides/cli/managing-environments',
  },

  // supabase-flutter v0 to v1 redirects
  // v0: /auth-update
  // v1: /auth-updateuser
  {
    permanent: true,
    source: '/docs/reference/dart/auth-update',
    destination: '/docs/reference/dart/auth-updateuser',
  },
  // v0: /auth-api-resetpasswordforemail
  // v1: /auth-resetpasswordforemail
  {
    permanent: true,
    source: '/docs/reference/dart/reset-password-email',
    destination: '/docs/reference/dart/auth-resetpasswordforemail',
  },
  // signIn method is now split into signInWithPassword ,signInWithOtp ,signInWithOAuth
  // send traffic to v0 docs instead
  {
    permanent: true,
    source: '/docs/reference/dart/auth-signin',
    destination: '/docs/reference/dart/v0/auth-signin',
  },
  // v0: /auth-session
  // v1: /auth-currentsession
  {
    permanent: true,
    source: '/docs/reference/dart/auth-session',
    destination: '/docs/reference/dart/auth-currentsession',
  },
  // v0: /auth-user
  // v1: /auth-currentuser
  {
    permanent: true,
    source: '/docs/reference/dart/auth-user',
    destination: '/docs/reference/dart/auth-currentuser',
  },
  // v0: /auth-signinwithprovider
  // v1: /auth-signinwithoauth
  {
    permanent: true,
    source: '/docs/reference/dart/v0/auth-signinwithprovider',
    destination: '/docs/reference/dart/auth-signinwithoauth',
  },
  // realtime methods been replaced with new names
  {
    permanent: true,
    source: '/docs/reference/dart/removesubscription',
    destination: '/docs/reference/dart/v0/removesubscription',
  },
  {
    permanent: true,
    source: '/docs/reference/dart/getsubscriptions',
    destination: '/docs/reference/dart/v0/getsubscriptions',
  },
  {
    permanent: true,
    source: '/docs/going-into-prod',
    destination: '/docs/guides/platform/going-into-prod',
  },
  {
    permanent: true,
    source: '/docs/guides/platform/disk-usage',
    destination: '/docs/guides/platform/database-usage',
  },
  {
    permanent: true,
    source: '/sign-in',
    destination: 'https://supabase.com/dashboard/sign-in',
  },
  {
    permanent: true,
    source: '/sign-up',
    destination: 'https://supabase.com/dashboard/sign-up',
  },
  {
    permanent: true,
    source: '/forgot-password',
    destination: 'https://supabase.com/dashboard/forgot-password',
  },
  {
    permanent: true,
    source: '/docs/guides/storage-cdn',
    destination: '/docs/guides/storage/cdn',
  },
  {
    permanent: true,
    source: '/docs/guides/functions/examples',
    destination: '/docs/guides/functions',
  },
  {
    permanent: true,
    source: '/docs/guides/functions/best-practices',
    destination: '/docs/guides/functions/quickstart',
  },
  {
    permanent: true,
    source: '/projects',
    destination: 'https://supabase.com/dashboard/projects',
  },
  // START docs 2.0, moving pages in to structure
  {
    permanent: true,
    source: '/docs/oss',
    destination: '/oss',
  },
  {
    permanent: true,
    source: '/oss',
    destination: '/open-source',
  },
  {
    permanent: true,
    source: '/docs/company/aup',
    destination: '/aup',
  },
  {
    permanent: true,
    source: '/docs/company/terms',
    destination: '/terms',
  },
  {
    permanent: true,
    source: '/docs/company/privacy',
    destination: '/privacy',
  },
  {
    permanent: true,
    source: '/docs/company/sla',
    destination: '/sla',
  },
  {
    permanent: true,
    source: '/docs/reference',
    destination: '/docs#reference-documentation',
  },
  {
    permanent: true,
    source: '/docs/guides/auth/passwordless-login',
    destination: '/docs/guides/auth/phone-login',
  },
  {
    permanent: true,
    source: '/docs/guides/auth/passwordless-login/phone-sms-otp-messagebird',
    destination: '/docs/guides/auth/phone-login/messagebird',
  },
  { permanent: true, source: '/docs/guides/auth/overview', destination: '/docs/guides/auth' },
  {
    permanent: true,
    source: '/docs/guides/auth/auth-messagebird',
    destination: '/docs/guides/auth/phone-login/messagebird',
  },
  {
    permanent: true,
    source: '/docs/guides/auth/auth-twilio',
    destination: '/docs/guides/auth/phone-login/twilio',
  },
  {
    permanent: true,
    source: '/docs/guides/auth/auth-vonage',
    destination: '/docs/guides/auth/phone-login/vonage',
  },
  {
    permanent: true,
    source: '/docs/guides/auth/auth-google',
    destination: '/docs/guides/auth/social-login/auth-google',
  },
  {
    permanent: true,
    source: '/docs/guides/auth/auth-facebook',
    destination: '/docs/guides/auth/social-login/auth-facebook',
  },
  {
    permanent: true,
    source: '/docs/guides/auth/auth-apple',
    destination: '/docs/guides/auth/social-login/auth-apple',
  },
  {
    permanent: true,
    source: '/docs/guides/auth/auth-azure',
    destination: '/docs/guides/auth/social-login/auth-azure',
  },
  {
    permanent: true,
    source: '/docs/guides/auth/auth-twitter',
    destination: '/docs/guides/auth/social-login/auth-twitter',
  },
  {
    permanent: true,
    source: '/docs/guides/auth/auth-github',
    destination: '/docs/guides/auth/social-login/auth-github',
  },
  {
    permanent: true,
    source: '/docs/guides/auth/auth-gitlab',
    destination: '/docs/guides/auth/social-login/auth-gitlab',
  },
  {
    permanent: true,
    source: '/docs/guides/auth/auth-bitbucket',
    destination: '/docs/guides/auth/social-login/auth-bitbucket',
  },
  {
    permanent: true,
    source: '/docs/guides/auth/auth-discord',
    destination: '/docs/guides/auth/social-login/auth-discord',
  },
  {
    permanent: true,
    source: '/docs/guides/auth/auth-keycloak',
    destination: '/docs/guides/auth/social-login/auth-keycloak',
  },
  {
    permanent: true,
    source: '/docs/guides/auth/auth-linkedin',
    destination: '/docs/guides/auth/social-login/auth-linkedin',
  },
  {
    permanent: true,
    source: '/docs/guides/auth/auth-notion',
    destination: '/docs/guides/auth/social-login/auth-notion',
  },
  {
    permanent: true,
    source: '/docs/guides/auth/auth-slack',
    destination: '/docs/guides/auth/social-login/auth-slack',
  },
  {
    permanent: true,
    source: '/docs/guides/auth/auth-spotify',
    destination: '/docs/guides/auth/social-login/auth-spotify',
  },
  {
    permanent: true,
    source: '/docs/guides/auth/auth-twitch',
    destination: '/docs/guides/auth/social-login/auth-twitch',
  },
  {
    permanent: true,
    source: '/docs/guides/auth/auth-workos',
    destination: '/docs/guides/auth/social-login/auth-workos',
  },
  {
    permanent: true,
    source: '/docs/guides/auth/auth-zoom',
    destination: '/docs/guides/auth/social-login/auth-zoom',
  },
  {
    permanent: true,
    source: '/docs/guides/database',
    destination: '/docs/guides/database/overview',
  },
  {
    permanent: true,
    source: '/docs/getting-started',
    destination: '/docs/guides/getting-started/architecture',
  },
  {
    permanent: true,
    source: '/docs/architecture',
    destination: '/docs/guides/getting-started/architecture',
  },
  {
    permanent: true,
    source: '/docs/features',
    destination: '/docs/guides/getting-started/features',
  },
  {
    permanent: true,
    source: '/docs/guides/with-nextjs',
    destination: '/docs/guides/getting-started/tutorials/with-nextjs',
  },
  {
    permanent: true,
    source: '/docs/guides/with-react',
    destination: '/docs/guides/getting-started/tutorials/with-react',
  },
  {
    permanent: true,
    source: '/docs/guides/with-vue-3',
    destination: '/docs/guides/getting-started/tutorials/with-vue-3',
  },
  {
    permanent: true,
    source: '/docs/guides/with-nuxt-3',
    destination: '/docs/guides/getting-started/tutorials/with-nuxt-3',
  },
  {
    permanent: true,
    source: '/docs/guides/with-angular',
    destination: '/docs/guides/getting-started/tutorials/with-angular',
  },
  {
    permanent: true,
    source: '/docs/guides/with-redwoodjs',
    destination: '/docs/guides/getting-started/tutorials/with-redwoodjs',
  },
  {
    permanent: true,
    source: '/docs/guides/with-svelte',
    destination: '/docs/guides/getting-started/tutorials/with-svelte',
  },
  {
    permanent: true,
    source: '/docs/guides/with-sveltekit',
    destination: '/docs/guides/getting-started/tutorials/with-sveltekit',
  },
  {
    permanent: true,
    source: '/docs/guides/with-flutter',
    destination: '/docs/guides/getting-started/tutorials/with-flutter',
  },
  {
    permanent: true,
    source: '/docs/guides/with-expo',
    destination: '/docs/guides/getting-started/tutorials/with-expo',
  },
  {
    permanent: true,
    source: '/docs/guides/with-ionic-react',
    destination: '/docs/guides/getting-started/tutorials/with-ionic-react',
  },
  {
    permanent: true,
    source: '/docs/guides/with-ionic-vue',
    destination: '/docs/guides/getting-started/tutorials/with-ionic-vue',
  },
  {
    permanent: true,
    source: '/docs/guides/with-ionic-angular',
    destination: '/docs/guides/getting-started/tutorials/with-ionic-angular',
  },
  {
    permanent: true,
    source: '/docs/guides/tutorials',
    destination: '/docs/guides/getting-started#tutorials',
  },
  {
    permanent: true,
    source: '/docs/guides/hosting/overview',
    destination: '/docs/guides/self-hosting',
  },
  {
    permanent: true,
    source: '/docs/guides/hosting/docker',
    destination: '/docs/guides/self-hosting/docker',
  },
  {
    permanent: true,
    source: '/docs/guides/resources/self-hosting',
    destination: '/docs/guides/self-hosting',
  },
  {
    permanent: true,
    source: '/docs/guides/resources/self-hosting/docker',
    destination: '/docs/guides/self-hosting/docker',
  },
  {
    permanent: true,
    source: '/docs/guides/resources/supabase-cli',
    destination: '/docs/guides/cli',
  },
  {
    permanent: true,
    source: '/docs/guides/resources/supabase-cli/local-development',
    destination: '/docs/guides/cli/local-development',
  },
  {
    permanent: true,
    source: '/docs/guides/resources/supabase-cli/managing-environments',
    destination: '/docs/guides/cli/managing-environments',
  },
  {
    permanent: true,
    source: '/docs/guides/migrations/firestore-data',
    destination: '/docs/guides/resources/migrating-to-supabase/firestore-data',
  },
  {
    permanent: true,
    source: '/docs/guides/migrations/firebase-auth',
    destination: '/docs/guides/resources/migrating-to-supabase/firebase-auth',
  },
  {
    permanent: true,
    source: '/docs/guides/migrations/firebase-storage',
    destination: '/docs/guides/resources/migrating-to-supabase/firebase-storage',
  },
  {
    permanent: true,
    source: '/docs/guides/migrations/heroku',
    destination: '/docs/guides/resources/migrating-to-supabase/heroku',
  },
  {
    permanent: true,
    source: '/docs/reference/javascript',
    destination: '/docs/reference/javascript/start',
  },
  {
    permanent: true,
    source: '/docs/reference/dart',
    destination: '/docs/reference/dart/start',
  },
  {
    permanent: true,
    source: '/docs/reference/python',
    destination: '/docs/reference/python/start',
  },
  {
    permanent: true,
    source: '/docs/reference/csharp',
    destination: '/docs/reference/csharp/start',
  },
  {
    permanent: true,
    source: '/docs/reference/swift',
    destination: '/docs/reference/swift/start',
  },
  {
    permanent: true,
    source: '/docs/reference/kotlin',
    destination: '/docs/reference/kotlin/start',
  },
  {
    permanent: true,
    source: '/docs/reference/cli',
    destination: '/docs/reference/cli/start',
  },
  {
    permanent: true,
    source: '/docs/reference/api',
    destination: '/docs/reference/api/start',
  },
  {
    permanent: true,
    source: '/docs/reference/auth',
    destination: '/docs/reference/self-hosting-auth/start',
  },
  {
    permanent: true,
    source: '/docs/reference/storage',
    destination: '/docs/reference/self-hosting-storage/start',
  },
  {
    permanent: true,
    source: '/docs/reference/realtime',
    destination: '/docs/reference/self-hosting-realtime/start',
  },
  {
    permanent: true,
    source: '/docs/handbook/supasquad',
    destination: '/supasquad',
  },
  {
    permanent: true,
    source: '/contact/enterprise',
    destination: 'https://forms.supabase.com/enterprise',
  },
  {
    permanent: true,
    source: '/legal/soc2',
    destination: 'https://forms.supabase.com/soc2',
  },
  {
    permanent: true,
    source: '/docs/reference/javascript/upgrade-guide',
    destination: '/docs/reference/javascript/v1/upgrade-guide',
  },
  {
    permanent: true,
    source: '/docs/reference/dart/upgrade-guide',
    destination: '/docs/reference/dart/v0/upgrade-guide',
  },
  {
    permanent: true,
    source: '/docs/guides/examples',
    destination: '/docs/guides/resources/examples',
  },
  {
    permanent: true,
    source: '/docs/reference/javascript/v0/rpc',
    destination: '/docs/reference/javascript/rpc',
  },
  {
    permanent: true,
    source: '/docs/guides/platform/database-usage',
    destination: '/docs/guides/platform/database-size',
  },
  {
    permanent: true,
    source: '/docs/guides/resources/postgres/dropping-all-tables-in-schema',
    destination: '/docs/guides/database/postgres/dropping-all-tables-in-schema',
  },
  {
    permanent: true,
    source: '/docs/guides/resources/postgres/first-row-in-group',
    destination: '/docs/guides/database/postgres/first-row-in-group',
  },
  {
    permanent: true,
    source: '/docs/guides/resources/postgres/which-version-of-postgres',
    destination: '/docs/guides/database/postgres/which-version-of-postgres',
  },
  // Serverless APIs
  {
    permanent: true,
    source: '/docs/guides/database/api',
    destination: '/docs/guides/api',
  },
  {
    permanent: true,
    source: '/docs/guides/database/api/generating-types',
    destination: '/docs/guides/api/rest/generating-types',
  },
  {
    permanent: true,
    source: '/docs/guides/api/generating-types',
    destination: '/docs/guides/api/rest/generating-types',
  },
  {
    permanent: true,
    source: '/docs/guides/integrations/dashibase',
    destination: '/docs',
  },
  {
    permanent: true,
    source: '/docs/support',
    destination: '/support',
  },
  {
    permanent: true,
    source: '/docs/guides/cli/local-development',
    destination: '/docs/guides/getting-started/local-development',
  },

  // old case studies moved to /customers

  {
    permanent: true,
    source: '/blog/tags/case-study',
    destination: '/customers',
  },
  {
    permanent: true,
    source: '/blog/case-study-monitoro',
    destination: '/customers',
  },
  {
    permanent: true,
    source: '/blog/case-study-tayfa',
    destination: '/customers',
  },
  {
    permanent: true,
    source: '/blog/case-study-xendit',
    destination: '/customers/xendit',
  },
  {
    permanent: true,
    source: '/blog/case-study-roboflow',
    destination: '/customers',
  },
  {
    permanent: true,
    source: '/blog/toad-a-link-shortener-with-simple-apis-for-low-coders',
    destination: '/customers',
  },
  {
    permanent: true,
    source: '/blog/epsilon3-self-hosting',
    destination: '/customers/epsilon3',
  },
  {
    permanent: true,
    source: '/blog/spot-flutter-with-postgres',
    destination: '/customers',
  },
  {
    permanent: true,
    source: '/blog/mobbin-supabase-200000-users',
    destination: '/customers/mobbin',
  },
  {
    permanent: true,
    source: '/blog/replenysh-time-to-value-in-less-than-24-hours',
    destination: '/customers/replenysh',
  },
  {
    permanent: true,
    source: '/blog/how-supabase-accelerates-development-of-all-pull-together',
    destination: '/customers',
  },
  {
    permanent: true,
    source: '/blog/case-study-happyteams',
    destination: '/customers/happyteams',
  },
  {
    permanent: true,
    source: '/docs/guides/auth/auth-helpers/nextjs-server-components',
    destination: '/docs/guides/auth/auth-helpers/nextjs',
  },
  {
    permanent: true,
    source: '/docs/guides/getting-started/openai/vector-search',
    destination: '/docs/guides/ai/examples/docs-search',
  },
  {
    permanent: true,
    source: '/docs/guides/functions/examples/huggingface-image-captioning',
    destination: '/docs/guides/ai/examples/huggingface-image-captioning',
  },
  {
    permanent: true,
    source: '/docs/guides/functions/examples/openai',
    destination: '/docs/guides/ai/examples/openai',
  },
  {
    permanent: true,
    source: '/docs/guides/realtime/rate-limits',
    destination: '/docs/guides/realtime/quotas',
  },
  {
    permanent: true,
    source: '/docs/guides/realtime/channels',
    destination: '/docs/guides/realtime/concepts#channels',
  },
  {
    permanent: true,
    source: '/docs/guides/realtime/extensions',
    destination: '/docs/guides/realtime/concepts',
  },
  {
    permanent: true,
    source: '/docs/guides/realtime/extensions/broadcast',
    destination: '/docs/guides/realtime/broadcast',
  },
  {
    permanent: true,
    source: '/docs/guides/realtime/extensions/presence',
    destination: '/docs/guides/realtime/presence',
  },
  {
    permanent: true,
    source: '/docs/guides/realtime/extensions/postgres-changes',
    destination: '/docs/guides/realtime/postgres-changes',
  },
  {
    permanent: true,
    source: '/docs/guides/realtime/quickstart',
    destination: '/docs/guides/realtime',
  },
  {
    permanent: true,
<<<<<<< HEAD
    source: '/docs/guides/ai/choosing-instance-type',
    destination: '/docs/guides/ai/choosing-compute-addon',
=======
    source: '/docs/guides/database/extensions/pgcron',
    destination: '/docs/guides/database/extensions/pg_cron',
  },
  {
    permanent: true,
    source: '/docs/guides/database/extensions/pgnet',
    destination: '/docs/guides/database/extensions/pg_net',
  },
  {
    permanent: true,
    source: '/docs/guides/database/extensions/pgrepack',
    destination: '/docs/guides/database/extensions/pg_repack',
  },
  {
    permanent: true,
    source: '/docs/guides/ai/structured-unstructured-embeddings',
    destination: '/docs/guides/ai/structured-unstructured',
>>>>>>> 09b3af3e
  },
]<|MERGE_RESOLUTION|>--- conflicted
+++ resolved
@@ -2048,27 +2048,27 @@
   },
   {
     permanent: true,
-<<<<<<< HEAD
+    source: '/docs/guides/database/extensions/pgcron',
+    destination: '/docs/guides/database/extensions/pg_cron',
+  },
+  {
+    permanent: true,
+    source: '/docs/guides/database/extensions/pgnet',
+    destination: '/docs/guides/database/extensions/pg_net',
+  },
+  {
+    permanent: true,
+    source: '/docs/guides/database/extensions/pgrepack',
+    destination: '/docs/guides/database/extensions/pg_repack',
+  },
+  {
+    permanent: true,
+    source: '/docs/guides/ai/structured-unstructured-embeddings',
+    destination: '/docs/guides/ai/structured-unstructured',
+  },
+  {
+    permanent: true,
     source: '/docs/guides/ai/choosing-instance-type',
     destination: '/docs/guides/ai/choosing-compute-addon',
-=======
-    source: '/docs/guides/database/extensions/pgcron',
-    destination: '/docs/guides/database/extensions/pg_cron',
-  },
-  {
-    permanent: true,
-    source: '/docs/guides/database/extensions/pgnet',
-    destination: '/docs/guides/database/extensions/pg_net',
-  },
-  {
-    permanent: true,
-    source: '/docs/guides/database/extensions/pgrepack',
-    destination: '/docs/guides/database/extensions/pg_repack',
-  },
-  {
-    permanent: true,
-    source: '/docs/guides/ai/structured-unstructured-embeddings',
-    destination: '/docs/guides/ai/structured-unstructured',
->>>>>>> 09b3af3e
   },
 ]