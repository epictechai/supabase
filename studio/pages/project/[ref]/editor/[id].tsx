import type { PostgresColumn, PostgresTable } from '@supabase/postgres-meta'
import { useQueryClient } from '@tanstack/react-query'
<<<<<<< HEAD
=======
import { useParams, useTheme } from 'common'
>>>>>>> 62f3e405
import { isNaN, isUndefined } from 'lodash'
import { observer } from 'mobx-react-lite'
import Link from 'next/link'
import { useRouter } from 'next/router'
<<<<<<< HEAD
import { useState } from 'react'

import { useTheme } from 'common'
import { useParams } from 'common/hooks'
=======
import { useEffect, useState } from 'react'
import { Alert, Button, Checkbox, IconExternalLink, Modal } from 'ui'

>>>>>>> 62f3e405
import { Dictionary } from 'components/grid'
import { TableGridEditor } from 'components/interfaces'
import { ForeignRowSelectorProps } from 'components/interfaces/TableGridEditor/SidePanelEditor/RowEditor/ForeignRowSelector/ForeignRowSelector'
import { JsonEditValue } from 'components/interfaces/TableGridEditor/SidePanelEditor/RowEditor/RowEditor.types'
import { TableEditorLayout } from 'components/layouts'
import {
  ProjectContextFromParamsProvider,
  useProjectContext,
} from 'components/layouts/ProjectLayout/ProjectContext'
import ConfirmationModal from 'components/ui/ConfirmationModal'
import { Entity } from 'data/entity-types/entity-type-query'
import { entityTypeKeys } from 'data/entity-types/keys'
import { sqlKeys } from 'data/sql/keys'
import { useStore, useUrlState, withAuth } from 'hooks'
<<<<<<< HEAD
import { useTableEditorStateSnapshot } from 'state/table-editor'
import { NextPageWithLayout, SchemaView } from 'types'
import { Alert, Button, Checkbox, IconExternalLink, Modal } from 'ui'
=======
import { NextPageWithLayout, SchemaView } from 'types'
>>>>>>> 62f3e405

const TableEditorPage: NextPageWithLayout = () => {
  const router = useRouter()
  const { isDarkMode } = useTheme()
  const { id, ref: projectRef } = useParams()
  const [_, setParams] = useUrlState({ arrayKeys: ['filter', 'sort'] })

  const { project } = useProjectContext()
  const snap = useTableEditorStateSnapshot()

  const queryClient = useQueryClient()

  const { meta, ui } = useStore()

  const [isDeleting, setIsDeleting] = useState<boolean>(false)
  const [isDuplicating, setIsDuplicating] = useState<boolean>(false)
  const [isDeleteWithCascade, setIsDeleteWithCascade] = useState(false)

  const [selectedColumnToDelete, setSelectedColumnToDelete] = useState<PostgresColumn>()
  const [selectedTableToDelete, setSelectedTableToDelete] = useState<PostgresTable>()

  const [sidePanelKey, setSidePanelKey] = useState<
    'row' | 'column' | 'table' | 'json' | 'foreign-row-selector' | 'csv-import'
  >()
  const [selectedRowToEdit, setSelectedRowToEdit] = useState<Dictionary<any>>()
  const [selectedColumnToEdit, setSelectedColumnToEdit] = useState<PostgresColumn>()
  const [selectedTableToEdit, setSelectedTableToEdit] = useState<PostgresTable>()
  const [selectedValueForJsonEdit, setSelectedValueForJsonEdit] = useState<JsonEditValue>()
  const [selectedForeignKeyToEdit, setSelectedForeignKeyToEdit] = useState<{
    foreignKey: NonNullable<ForeignRowSelectorProps['foreignKey']>
    row: any
    column: any
  }>()

  const tables: PostgresTable[] = meta.tables.list()
  const views: SchemaView[] = meta.views.list()
  const materializedViews = meta.materializedViews.list()
  const foreignTables: Partial<PostgresTable>[] = meta.foreignTables.list()

  const selectedTable = !isNaN(Number(id))
    ? // @ts-ignore
      tables
        // @ts-ignore
        .concat(views)
        // @ts-ignore
        .concat(materializedViews)
        // @ts-ignore
        .concat(foreignTables)
        .find((table) => table.id === Number(id))
    : undefined

  const onAddRow = () => {
    setSidePanelKey('row')
    setSelectedRowToEdit(undefined)
  }

  const onEditRow = (row: Dictionary<any>) => {
    setSidePanelKey('row')
    setSelectedRowToEdit(row)
  }

  const onAddColumn = () => {
    setSidePanelKey('column')
    setSelectedColumnToEdit(undefined)
  }

  const onEditColumn = (column: PostgresColumn) => {
    setSidePanelKey('column')
    setSelectedColumnToEdit(column)
  }

  const onDeleteColumn = (column: PostgresColumn) => {
    setIsDeleting(true)
    setSelectedColumnToDelete(column)
    setIsDeleteWithCascade(false)
  }

  const onAddTable = () => {
    setSidePanelKey('table')
    setIsDuplicating(false)
    setSelectedTableToEdit(undefined)
  }

  const onEditTable = (entity: Entity) => {
    setSidePanelKey('table')
    setIsDuplicating(false)

    const table = meta.tables.byId(entity.id)
    setSelectedTableToEdit(table)
  }

  const onDeleteTable = (entity: Entity) => {
    setIsDeleting(true)

    const table = meta.tables.byId(entity.id)
    setSelectedTableToDelete(table)
    setIsDeleteWithCascade(false)
  }

  const onDuplicateTable = (entity: Entity) => {
    setSidePanelKey('table')
    setIsDuplicating(true)

    const table = meta.tables.byId(entity.id)
    setSelectedTableToEdit(table)
  }

  const onExpandJSONEditor = (column: string, row: any) => {
    setSidePanelKey('json')
    setSelectedValueForJsonEdit({ column, row, jsonString: JSON.stringify(row[column]) || '' })
  }

  const onImportData = () => {
    if (id) {
      setSidePanelKey('csv-import')
      const table = meta.tables.byId(id)
      setSelectedTableToEdit(table)
    } else {
      console.error('Table ID not found')
    }
  }

  const onEditForeignKeyColumnValue = ({
    foreignKey,
    row,
    column,
  }: {
    foreignKey: NonNullable<ForeignRowSelectorProps['foreignKey']>
    row: any
    column: any
  }) => {
    setSidePanelKey('foreign-row-selector')
    setSelectedForeignKeyToEdit({
      foreignKey,
      row,
      column,
    })
  }

  const onClosePanel = () => {
    setSidePanelKey(undefined)
  }

  const removeDeletedColumnFromFiltersAndSorts = (columnName: string) => {
    setParams((prevParams) => {
      const existingFilters = (prevParams?.filter ?? []) as string[]
      const existingSorts = (prevParams?.sort ?? []) as string[]

      return {
        ...prevParams,
        filter: existingFilters.filter((filter: string) => {
          const [column] = filter.split(':')
          if (column !== columnName) return filter
        }),
        sort: existingSorts.filter((sort: string) => {
          const [column] = sort.split(':')
          if (column !== columnName) return sort
        }),
      }
    })
  }

  const onConfirmDeleteColumn = async () => {
    try {
      if (selectedColumnToDelete === undefined) return

      const response: any = await meta.columns.del(selectedColumnToDelete.id, isDeleteWithCascade)
      if (response.error) throw response.error

      removeDeletedColumnFromFiltersAndSorts(selectedColumnToDelete.name)

      ui.setNotification({
        category: 'success',
        message: `Successfully deleted column "${selectedColumnToDelete.name}"`,
      })

      queryClient.invalidateQueries(sqlKeys.query(project?.ref, ['foreign-key-constraints']))
      await Promise.all([
        meta.tables.loadById(selectedColumnToDelete!.table_id),
        queryClient.invalidateQueries(
          sqlKeys.query(project?.ref, [selectedTable!.schema, selectedTable!.name])
        ),
        queryClient.invalidateQueries(
          sqlKeys.query(project?.ref, [
            'table-definition',
            selectedTable!.schema,
            selectedTable!.name,
          ])
        ),
      ])

      if (snap.selectedSchemaName) await meta.views.loadBySchema(snap.selectedSchemaName)
    } catch (error: any) {
      ui.setNotification({
        category: 'error',
        message: `Failed to delete ${selectedColumnToDelete!.name}: ${error.message}`,
      })
    } finally {
      setIsDeleting(false)
      setSelectedColumnToDelete(undefined)
    }
  }

  const onConfirmDeleteTable = async () => {
    try {
      if (selectedTableToDelete === undefined) return

      const response: any = await meta.tables.del(selectedTableToDelete.id, isDeleteWithCascade)
      if (response.error) throw response.error

      const tables = meta.tables.list(
        (table: PostgresTable) => table.schema === snap.selectedSchemaName
      )

      await queryClient.invalidateQueries(entityTypeKeys.list(projectRef))

      // For simplicity for now, we just open the first table within the same schema
      if (tables.length > 0) {
        router.push(`/project/${projectRef}/editor/${tables[0].id}`)
      } else {
        router.push(`/project/${projectRef}/editor/`)
      }
      ui.setNotification({
        category: 'success',
        message: `Successfully deleted table "${selectedTableToDelete.name}"`,
      })
      if (snap.selectedSchemaName) await meta.views.loadBySchema(snap.selectedSchemaName)
    } catch (error: any) {
      ui.setNotification({
        error,
        category: 'error',
        message: `Failed to delete ${selectedTableToDelete?.name}: ${error.message}`,
      })
    } finally {
      setIsDeleting(false)
      setSelectedTableToDelete(undefined)
    }
  }

  return (
    <TableEditorLayout
      selectedTable={selectedTable?.name}
      onAddTable={onAddTable}
      onEditTable={onEditTable}
      onDeleteTable={onDeleteTable}
      onDuplicateTable={onDuplicateTable}
    >
      <TableGridEditor
        selectedTable={selectedTable}
        sidePanelKey={sidePanelKey}
        isDuplicating={isDuplicating}
        selectedRowToEdit={selectedRowToEdit}
        selectedColumnToEdit={selectedColumnToEdit}
        selectedTableToEdit={selectedTableToEdit}
        selectedValueForJsonEdit={selectedValueForJsonEdit}
        selectedForeignKeyToEdit={selectedForeignKeyToEdit}
        onAddRow={onAddRow}
        onEditRow={onEditRow}
        onAddColumn={onAddColumn}
        onEditColumn={onEditColumn}
        onDeleteColumn={onDeleteColumn}
        onExpandJSONEditor={onExpandJSONEditor}
        onEditForeignKeyColumnValue={onEditForeignKeyColumnValue}
        onClosePanel={onClosePanel}
        onImportData={onImportData}
        theme={isDarkMode ? 'dark' : 'light'}
      />
      <ConfirmationModal
        danger
        size="small"
        visible={isDeleting && !isUndefined(selectedColumnToDelete)}
        header={`Confirm deletion of column "${selectedColumnToDelete?.name}"`}
        buttonLabel="Delete"
        buttonLoadingLabel="Deleting"
        onSelectCancel={() => {
          setIsDeleting(false)
          setSelectedColumnToDelete(undefined)
        }}
        onSelectConfirm={onConfirmDeleteColumn}
      >
        <Modal.Content>
          <div className="py-4 space-y-4">
            <p className="text-sm text-scale-1100">
              Are you sure you want to delete the selected column? This action cannot be undone.
            </p>
            <Checkbox
              label="Drop column with cascade?"
              description="Deletes the column and its dependent objects"
              checked={isDeleteWithCascade}
              onChange={() => setIsDeleteWithCascade(!isDeleteWithCascade)}
            />
            {isDeleteWithCascade && (
              <Alert
                withIcon
                variant="warning"
                title="Warning: Dropping with cascade may result in unintended consequences"
              >
                <p className="mb-4">
                  All dependent objects will be removed, as will any objects that depend on them,
                  recursively.
                </p>
                <Link href="https://www.postgresql.org/docs/current/ddl-depend.html">
                  <a target="_blank" rel="noreferrer">
                    <Button size="tiny" type="default" icon={<IconExternalLink />}>
                      About dependency tracking
                    </Button>
                  </a>
                </Link>
              </Alert>
            )}
          </div>
        </Modal.Content>
      </ConfirmationModal>
      <ConfirmationModal
        danger
        size="small"
        visible={isDeleting && !isUndefined(selectedTableToDelete)}
        header={
          <span className="break-words">{`Confirm deletion of table "${selectedTableToDelete?.name}"`}</span>
        }
        buttonLabel="Delete"
        buttonLoadingLabel="Deleting"
        onSelectCancel={() => {
          setIsDeleting(false)
          setSelectedTableToDelete(undefined)
        }}
        onSelectConfirm={onConfirmDeleteTable}
      >
        <Modal.Content>
          <div className="py-4 space-y-4">
            <p className="text-sm text-scale-1100">
              Are you sure you want to delete the selected table? This action cannot be undone.
            </p>
            <Checkbox
              label="Drop table with cascade?"
              description="Deletes the table and its dependent objects"
              checked={isDeleteWithCascade}
              onChange={() => setIsDeleteWithCascade(!isDeleteWithCascade)}
            />
            {isDeleteWithCascade && (
              <Alert
                withIcon
                variant="warning"
                title="Warning: Dropping with cascade may result in unintended consequences"
              >
                <p className="mb-4">
                  All dependent objects will be removed, as will any objects that depend on them,
                  recursively.
                </p>
                <Link href="https://www.postgresql.org/docs/current/ddl-depend.html">
                  <a target="_blank" rel="noreferrer">
                    <Button size="tiny" type="default" icon={<IconExternalLink />}>
                      About dependency tracking
                    </Button>
                  </a>
                </Link>
              </Alert>
            )}
          </div>
        </Modal.Content>
      </ConfirmationModal>
    </TableEditorLayout>
  )
}

TableEditorPage.getLayout = (page) => (
  <ProjectContextFromParamsProvider>{page}</ProjectContextFromParamsProvider>
)

export default withAuth(observer(TableEditorPage))<|MERGE_RESOLUTION|>--- conflicted
+++ resolved
@@ -1,23 +1,13 @@
 import type { PostgresColumn, PostgresTable } from '@supabase/postgres-meta'
 import { useQueryClient } from '@tanstack/react-query'
-<<<<<<< HEAD
-=======
 import { useParams, useTheme } from 'common'
->>>>>>> 62f3e405
 import { isNaN, isUndefined } from 'lodash'
 import { observer } from 'mobx-react-lite'
 import Link from 'next/link'
 import { useRouter } from 'next/router'
-<<<<<<< HEAD
 import { useState } from 'react'
-
-import { useTheme } from 'common'
-import { useParams } from 'common/hooks'
-=======
-import { useEffect, useState } from 'react'
 import { Alert, Button, Checkbox, IconExternalLink, Modal } from 'ui'
 
->>>>>>> 62f3e405
 import { Dictionary } from 'components/grid'
 import { TableGridEditor } from 'components/interfaces'
 import { ForeignRowSelectorProps } from 'components/interfaces/TableGridEditor/SidePanelEditor/RowEditor/ForeignRowSelector/ForeignRowSelector'
@@ -32,13 +22,8 @@
 import { entityTypeKeys } from 'data/entity-types/keys'
 import { sqlKeys } from 'data/sql/keys'
 import { useStore, useUrlState, withAuth } from 'hooks'
-<<<<<<< HEAD
 import { useTableEditorStateSnapshot } from 'state/table-editor'
 import { NextPageWithLayout, SchemaView } from 'types'
-import { Alert, Button, Checkbox, IconExternalLink, Modal } from 'ui'
-=======
-import { NextPageWithLayout, SchemaView } from 'types'
->>>>>>> 62f3e405
 
 const TableEditorPage: NextPageWithLayout = () => {
   const router = useRouter()
