import useSWR, { KeyLoader } from 'swr'
import React, { useEffect, useRef, useState } from 'react'
import { NextPage } from 'next'
import { useRouter } from 'next/router'
import { observer } from 'mobx-react-lite'
import {
  Typography,
  IconLoader,
  IconAlertCircle,
  IconRewind,
  Button,
  IconInfo,
  Card,
} from '@supabase/ui'

import { withAuth } from 'hooks'
import { get } from 'lib/common/fetch'
import { API_URL, LOG_TYPE_LABEL_MAPPING } from 'lib/constants'
import { SettingsLayout } from 'components/layouts/'
import CodeEditor from 'components/ui/CodeEditor'
import {
  LogPanel,
  LogTable,
  Count,
  Logs,
  LogTemplate,
  TEMPLATES,
  LogData,
} from 'components/interfaces/Settings/Logs'
import { uuidv4 } from 'lib/helpers'
import useSWRInfinite from 'swr/infinite'
import { isUndefined } from 'lodash'
<<<<<<< HEAD
=======
import Flag from 'components/ui/Flag/Flag'
import { useFlag } from 'hooks'
>>>>>>> 4137915f

/**
 * Acts as a container component for the entire log display
 *
 *
 */
export const LogPage: NextPage = () => {
  const logsCustomSql = useFlag('logsCustomSql')
  const router = useRouter()
  const { ref, type } = router.query

  const [editorId, setEditorId] = useState<string>(uuidv4())
  const [editorValue, setEditorValue] = useState('')
  const [mode, setMode] = useState<'simple' | 'custom'>('simple')
  const [latestRefresh, setLatestRefresh] = useState<string>(new Date().toISOString())
  const [params, setParams] = useState({
    type: '',
    search_query: '',
    sql: '',
    where: '',
    timestamp_start: '',
    timestamp_end: '',
  })
  const title = `Logs - ${LOG_TYPE_LABEL_MAPPING[type as string]}`
  const isSelectQuery = logsCustomSql && editorValue.toLowerCase().includes('select') ? true : false

  useEffect(() => {
    setParams({ ...params, type: type as string })
  }, [type])

  const genQueryParams = (params: { [k: string]: string }) => {
    // remove keys which are empty strings, null, or undefined
    for (const k in params) {
      const v = params[k]
      if (v === null || v === '' || isUndefined(v)) {
        delete params[k]
      }
    }
    const qs = new URLSearchParams(params).toString()
    return qs
  }
  // handle log fetching
  const getKeyLogs: KeyLoader<Logs> = (_pageIndex: number, prevPageData) => {
    let queryParams
    // if prev page data is 100 items, could possibly have more records that are not yet fetched within this interval
    if (prevPageData === null) {
      // reduce interval window limit by using the timestamp of the last log
      queryParams = genQueryParams(params)
    } else if (prevPageData.data.length === 0) {
      // no rows returned, indicates that no more data to retrieve and append.
      return null
    } else {
      const len = prevPageData.data.length
      const { timestamp: tsLimit }: LogData = prevPageData.data[len - 1]
      // create new key from params
      queryParams = genQueryParams({ ...params, timestamp_end: String(tsLimit) })
    }

    const logUrl = `${API_URL}/projects/${ref}/logs?${queryParams}`
    return logUrl
  }
  const {
    data = [],
    error: swrError,
    isValidating,
    mutate,
    size,
    setSize,
  } = useSWRInfinite<Logs>(getKeyLogs, get, { revalidateOnFocus: false })
  let logData: LogData[] = []
  let error: null | string = swrError ? swrError.message : null
  data.forEach((response: Logs) => {
    if (!error && response && response.data) {
      logData = [...logData, ...response.data]
    }
    if (!error && response && response.error) {
      error = response.error
    }
  })

  const countUrl = `${API_URL}/projects/${ref}/logs?${genQueryParams({
    ...params,
    count: String(true),
    period_start: String(latestRefresh),
  })}`
  const { data: countData } = useSWR<Count>(countUrl, get, { refreshInterval: 5000 })
  const newCount = countData?.data?.[0]?.count ?? 0

  const handleRefresh = () => {
    setLatestRefresh(new Date().toISOString())
    setSize(1)
  }

  const handleModeToggle = () => {
    if (mode === 'simple') {
      setMode('custom')
      // setWhere(DEFAULT_QUERY)
    } else {
      setMode('simple')
    }
  }

  const onSelectTemplate = (template: LogTemplate) => {
    setMode(template.mode)
    if (template.mode === 'simple') {
      setParams((prev) => ({ ...prev, search_query: template.searchString, sql: '', where: '' }))
    } else {
      setEditorValue(template.searchString)
      setParams((prev) => ({
        ...prev,
        where: isSelectQuery ? '' : template.searchString,
        sql: isSelectQuery ? template.searchString : '',
        search_query: '',
      }))
      setEditorId(uuidv4())
    }
  }
  const handleEditorSubmit = () => {
    setParams((prev) => ({
      ...prev,
      where: isSelectQuery ? '' : editorValue,
      sql: isSelectQuery ? editorValue : '',
      search_query: ''
    }))
  }
  const handleSearch = (v: string) => {
    setParams((prev) => ({ ...prev, search_query: v || '', where: '', sql: '' }))
    setEditorValue('')
  }

  return (
    <SettingsLayout title={title}>
      <div className="h-full flex flex-col flex-grow">
        <LogPanel
          isCustomQuery={mode === 'custom'}
          isLoading={isValidating}
          newCount={newCount}
          templates={TEMPLATES}
          onRefresh={handleRefresh}
          onSearch={handleSearch}
          defaultSearchValue={params.search_query}
          onCustomClick={handleModeToggle}
          onSelectTemplate={onSelectTemplate}
        />
        {mode === 'custom' && (
          <React.Fragment>
            <div className="min-h-[7rem] h-28">
              <CodeEditor
                id={editorId}
                language="pgsql"
                defaultValue={editorValue}
                onInputChange={(v) => setEditorValue(v || '')}
                onInputRun={handleRefresh}
              />
            </div>
            <div className="flex flex-row justify-end p-2 w-full">
              <Flag name="logsCustomSql">
                {isSelectQuery && (
                  <div className="flex flex-grow flex-row items-center gap-x-1">
                    {/* // we don't have a slim Alert component yet */}
                    <IconInfo size="tiny" />
                    <Typography.Text small={true} type="secondary">
                      Custom queries are restricted to a {type === 'database' ? '2 hour' : '7 day'}{' '}
                      querying window.
                    </Typography.Text>
                  </div>
                )}
              </Flag>
              <div className="flex flex-row gap-x-2 justify-end p-2">
                {editorValue && (
                  <Button
                    type="text"
                    onClick={() => {
                      setEditorValue('')
                      setEditorId(uuidv4())
                    }}
                  >
                    Clear
                  </Button>
                )}
                <Button type={editorValue ? 'secondary' : 'text'} onClick={handleEditorSubmit}>
                  Run
                </Button>
              </div>
            </div>
          </React.Fragment>
        )}
        <div className="flex flex-col flex-grow relative">
          {isValidating && (
            <div
              className={[
                'absolute top-0 w-full h-full bg-gray-800 flex items-center justify-center',
                `${isValidating ? 'bg-opacity-75 z-50' : ''}`,
              ].join(' ')}
            >
              <IconLoader className="animate-spin" />
            </div>
          )}
          {error && (
            <div className="flex w-full h-full justify-center items-center mx-auto">
              <Card className="flex flex-col gap-y-2">
                <div className="flex flex-row gap-x-2 py-2">
                  <IconAlertCircle size={16} />
                  <Typography.Text type="secondary">
                    Sorry! An error occured when fetching data.
                  </Typography.Text>
                </div>
                <Typography.Text type="warning">{error}</Typography.Text>
              </Card>
            </div>
          )}
          <LogTable data={logData} isCustomQuery={mode === 'custom'} />
          {/* Footer section of log ui, appears below table */}
          <div className="p-2">
<<<<<<< HEAD
            <Button
              // trigger page increase
              onClick={() => setSize(size + 1)}
              icon={<IconRewind />}
              type="secondary"
            >
              Load older
            </Button>
=======
            {!isSelectQuery && (
              <Flag name="logsLoadOlder">
                <Button
                  // trigger page increase
                  onClick={() => setSize(size + 1)}
                  icon={<IconRewind />}
                  type="secondary"
                >
                  Load older
                </Button>
              </Flag>
            )}
>>>>>>> 4137915f
          </div>
        </div>
      </div>
    </SettingsLayout>
  )
}

export default withAuth(observer(LogPage))<|MERGE_RESOLUTION|>--- conflicted
+++ resolved
@@ -30,11 +30,8 @@
 import { uuidv4 } from 'lib/helpers'
 import useSWRInfinite from 'swr/infinite'
 import { isUndefined } from 'lodash'
-<<<<<<< HEAD
-=======
 import Flag from 'components/ui/Flag/Flag'
 import { useFlag } from 'hooks'
->>>>>>> 4137915f
 
 /**
  * Acts as a container component for the entire log display
@@ -249,16 +246,6 @@
           <LogTable data={logData} isCustomQuery={mode === 'custom'} />
           {/* Footer section of log ui, appears below table */}
           <div className="p-2">
-<<<<<<< HEAD
-            <Button
-              // trigger page increase
-              onClick={() => setSize(size + 1)}
-              icon={<IconRewind />}
-              type="secondary"
-            >
-              Load older
-            </Button>
-=======
             {!isSelectQuery && (
               <Flag name="logsLoadOlder">
                 <Button
@@ -271,7 +258,6 @@
                 </Button>
               </Flag>
             )}
->>>>>>> 4137915f
           </div>
         </div>
       </div>
