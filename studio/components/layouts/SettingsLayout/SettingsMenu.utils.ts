import { ProjectBase } from 'types'
import { IS_PLATFORM, PROJECT_STATUS } from 'lib/constants'
import { ProductMenuGroup } from 'components/ui/ProductMenu/ProductMenu.types'

<<<<<<< HEAD
export const generateSettingsMenu = (
  ref: string,
  project?: ProjectBase,
  isVaultEnabled: boolean = false
): ProductMenuGroup[] => {
  const isProjectBuilding = project?.status !== PROJECT_STATUS.ACTIVE_HEALTHY
=======
export const generateSettingsMenu = (ref: string, project?: ProjectBase): ProductMenuGroup[] => {
  const isVaultEnabled = useFlag('vaultExtension')
  const isProjectBuilding = project?.status === PROJECT_STATUS.COMING_UP
>>>>>>> fa2809f3
  const buildingUrl = `/project/${ref}/building`

  return [
    {
      title: 'Project Settings',
      items: [
        {
          name: 'General',
          key: 'general',
          url: `/project/${ref}/settings/general`,
          items: [],
        },
        {
          name: 'Database',
          key: 'database',
          url: isProjectBuilding ? buildingUrl : `/project/${ref}/settings/database`,
          items: [],
        },
        {
          name: 'API',
          key: 'api',
          url: isProjectBuilding ? buildingUrl : `/project/${ref}/settings/api`,
          items: [],
        },
        ...(IS_PLATFORM
          ? [
              {
                name: 'Auth',
                key: 'auth',
                url: isProjectBuilding ? buildingUrl : `/project/${ref}/settings/auth`,
                items: [],
              },
            ]
          : []),
        ...(IS_PLATFORM
          ? [
              {
                name: 'Storage',
                key: 'storage',
                url: `/project/${ref}/settings/storage`,
                items: [],
              },
            ]
          : []),
        ...(isVaultEnabled
          ? [
              {
                name: 'Vault',
                key: 'vault',
                url: isProjectBuilding ? buildingUrl : `/project/${ref}/settings/vault/secrets`,
                items: [],
                label: 'BETA',
              },
            ]
          : []),
      ],
    },
    ...(IS_PLATFORM
      ? [
          {
            title: 'Billing',
            items: [
              {
                name: 'Subscription',
                key: 'subscription',
                url: isProjectBuilding
                  ? buildingUrl
                  : `/project/${ref}/settings/billing/subscription`,
                items: [],
              },
              {
                name: 'Usage',
                key: 'usage',
                url: isProjectBuilding ? buildingUrl : `/project/${ref}/settings/billing/usage`,
                items: [],
              },
              {
                name: 'Invoices',
                key: 'invoices',
                url: isProjectBuilding ? buildingUrl : `/project/${ref}/settings/billing/invoices`,
                items: [],
              },
            ],
          },
        ]
      : []),
  ]
}<|MERGE_RESOLUTION|>--- conflicted
+++ resolved
@@ -2,18 +2,12 @@
 import { IS_PLATFORM, PROJECT_STATUS } from 'lib/constants'
 import { ProductMenuGroup } from 'components/ui/ProductMenu/ProductMenu.types'
 
-<<<<<<< HEAD
 export const generateSettingsMenu = (
   ref: string,
   project?: ProjectBase,
   isVaultEnabled: boolean = false
 ): ProductMenuGroup[] => {
-  const isProjectBuilding = project?.status !== PROJECT_STATUS.ACTIVE_HEALTHY
-=======
-export const generateSettingsMenu = (ref: string, project?: ProjectBase): ProductMenuGroup[] => {
-  const isVaultEnabled = useFlag('vaultExtension')
   const isProjectBuilding = project?.status === PROJECT_STATUS.COMING_UP
->>>>>>> fa2809f3
   const buildingUrl = `/project/${ref}/building`
 
   return [
