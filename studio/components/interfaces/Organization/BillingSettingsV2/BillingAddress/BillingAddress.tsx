import { PermissionAction } from '@supabase/shared-types/out/constants'
import { useEffect } from 'react'

import { useParams } from 'common'
import {
  ScaffoldSection,
  ScaffoldSectionContent,
  ScaffoldSectionDetail,
} from 'components/layouts/Scaffold'
import AlertError from 'components/ui/AlertError'
import { FormActions, FormPanel, FormSection, FormSectionContent } from 'components/ui/Forms'
import NoPermission from 'components/ui/NoPermission'
import ShimmeringLoader from 'components/ui/ShimmeringLoader'
import { useOrganizationCustomerProfileQuery } from 'data/organizations/organization-customer-profile-query'
import { useOrganizationCustomerProfileUpdateMutation } from 'data/organizations/organization-customer-profile-update-mutation'
import { useCheckPermissions, useStore } from 'hooks'
import { Form, Input, Listbox } from 'ui'
import { COUNTRIES } from './BillingAddress.constants'

const BillingAddress = () => {
  const { ui } = useStore()
  const { slug } = useParams()
  const { data, error, isLoading, isSuccess, isError } = useOrganizationCustomerProfileQuery({
    slug,
  })
  const { mutateAsync: updateCustomerProfile, isLoading: isUpdating } =
    useOrganizationCustomerProfileUpdateMutation()

  const formId = 'billing-address-form'
  const { city, country, line1, line2, postal_code, state } = data?.address ?? {}

  const canReadBillingAddress = useCheckPermissions(
    PermissionAction.BILLING_READ,
    'stripe.customer'
  )
  const canUpdateBillingAddress = useCheckPermissions(
    PermissionAction.BILLING_WRITE,
    'stripe.customer'
  )

  const initialValues = { city, country, line1, line2, postal_code, state }

  const onSubmit = async (values: any, { resetForm }: any) => {
    if (!slug) return console.error('Slug is required')

<<<<<<< HEAD
    await updateCustomerProfile({ slug, address: values })
    ui.setNotification({
      category: 'success',
      message: 'Successfully updated billing address',
    })
    resetForm({ values, initialValues: values })
=======
    try {
      await updateCustomerProfile({ slug, address: values })
      ui.setNotification({
        category: 'success',
        message: 'Successfully updated billing address',
      })
      resetForm({ values, initialValues: values })
    } catch (error) {}
>>>>>>> 41bd4ca2
  }

  return (
    <ScaffoldSection>
      <ScaffoldSectionDetail>
        <div className="sticky top-16">
          <p className="text-base">Billing Address</p>
          <p className="text-sm text-scale-1000">
            This will be reflected in every upcoming invoice, past invoices are not affected
          </p>
        </div>
      </ScaffoldSectionDetail>
      <ScaffoldSectionContent>
        {!canReadBillingAddress ? (
          <NoPermission resourceText="view this organization's billing address" />
        ) : (
          <>
            {isLoading && (
              <div className="space-y-2">
                <ShimmeringLoader />
                <ShimmeringLoader className="w-3/4" />
                <ShimmeringLoader className="w-1/2" />
              </div>
            )}

            {isError && (
              <AlertError
                subject="Failed to retrieve organization customer profile"
                error={error as any}
              />
            )}

            {isSuccess && (
              <Form validateOnBlur id={formId} initialValues={initialValues} onSubmit={onSubmit}>
                {({ values, initialValues, handleReset, resetForm }: any) => {
                  const hasChanges = JSON.stringify(values) !== JSON.stringify(initialValues)

                  // eslint-disable-next-line react-hooks/rules-of-hooks
                  useEffect(() => {
                    if (isSuccess && data !== undefined) {
                      const { city, country, line1, line2, postal_code, state } =
                        data?.address ?? {}
                      const values = { city, country, line1, line2, postal_code, state }
                      resetForm({ values, initialValues: values })
                    }

                    // eslint-disable-next-line react-hooks/exhaustive-deps
                  }, [isSuccess])

                  return (
                    <FormPanel
                      footer={
                        <div className="flex py-4 px-8">
                          <FormActions
                            form={formId}
                            isSubmitting={isUpdating}
                            hasChanges={hasChanges}
                            handleReset={handleReset}
                            helper={
                              !canUpdateBillingAddress
                                ? "You need additional permissions to manage this organization's billing address"
                                : undefined
                            }
                          />
                        </div>
                      }
                    >
                      <FormSection>
                        <FormSectionContent fullWidth loading={false} className="!gap-2">
                          <Input
                            id="line1"
                            name="line1"
                            placeholder="Address line 1"
                            disabled={!canUpdateBillingAddress}
                          />
                          <Input
                            id="line2"
                            name="line2"
                            placeholder="Address line 2"
                            disabled={!canUpdateBillingAddress}
                          />
                          <div className="flex items-center space-x-2">
                            <Listbox
                              className="w-full"
                              id="country"
                              name="country"
                              placeholder="Country"
                              disabled={!canUpdateBillingAddress}
                            >
                              <Listbox.Option label="---" key="empty" value="">
                                ---
                              </Listbox.Option>
                              {COUNTRIES.map((country) => (
                                <Listbox.Option
                                  label={country.name}
                                  key={country.code}
                                  value={country.code}
                                >
                                  {country.name}
                                </Listbox.Option>
                              ))}
                            </Listbox>
                            <Input
                              className="w-full"
                              id="postal_code"
                              name="postal_code"
                              placeholder="Postal code"
                              disabled={!canUpdateBillingAddress}
                            />
                          </div>
                          <div className="flex items-center space-x-2">
                            <Input
                              className="w-full"
                              id="city"
                              name="city"
                              placeholder="City"
                              disabled={!canUpdateBillingAddress}
                            />
                            <Input
                              className="w-full"
                              id="state"
                              name="state"
                              placeholder="State"
                              disabled={!canUpdateBillingAddress}
                            />
                          </div>
                        </FormSectionContent>
                      </FormSection>
                    </FormPanel>
                  )
                }}
              </Form>
            )}
          </>
        )}
      </ScaffoldSectionContent>
    </ScaffoldSection>
  )
}

export default BillingAddress<|MERGE_RESOLUTION|>--- conflicted
+++ resolved
@@ -43,14 +43,6 @@
   const onSubmit = async (values: any, { resetForm }: any) => {
     if (!slug) return console.error('Slug is required')
 
-<<<<<<< HEAD
-    await updateCustomerProfile({ slug, address: values })
-    ui.setNotification({
-      category: 'success',
-      message: 'Successfully updated billing address',
-    })
-    resetForm({ values, initialValues: values })
-=======
     try {
       await updateCustomerProfile({ slug, address: values })
       ui.setNotification({
@@ -59,7 +51,6 @@
       })
       resetForm({ values, initialValues: values })
     } catch (error) {}
->>>>>>> 41bd4ca2
   }
 
   return (
