import { PermissionAction } from '@supabase/shared-types/out/constants'
import { JwtSecretUpdateStatus } from '@supabase/shared-types/out/events'
import { IconAlertCircle, IconLoader, Input } from 'ui'

<<<<<<< HEAD
=======
import { DEFAULT_PROJECT_API_SERVICE_ID } from 'lib/constants'
import { checkPermissions, useJwtSecretUpdateStatus, useProjectSettings } from 'hooks'
>>>>>>> 1271356a
import Panel from 'components/ui/Panel'
import { useProjectSettingsQuery } from 'data/config/project-settings-query'
import { useJwtSecretUpdatingStatusQuery } from 'data/config/jwt-secret-updating-status-query'
import { checkPermissions, useParams } from 'hooks'
import { DEFAULT_PROJECT_API_SERVICE_ID } from 'lib/constants'

const DisplayApiSettings = () => {
  const { ref: projectRef } = useParams()

  const {
    services,
    isError: isProjectSettingsError,
    isLoading: isProjectSettingsLoading,
<<<<<<< HEAD
  } = useProjectSettingsQuery({ projectRef })
=======
  } = useProjectSettings(ref as string | undefined)
>>>>>>> 1271356a
  const {
    data,
    isError: isJwtSecretUpdateStatusError,
    isLoading: isJwtSecretUpdateStatusLoading,
  } = useJwtSecretUpdatingStatusQuery({ projectRef })
  const jwtSecretUpdateStatus = data?.jwtSecretUpdateStatus

  const canReadAPIKeys = checkPermissions(PermissionAction.READ, 'service_api_keys')

  const isNotUpdatingJwtSecret =
    jwtSecretUpdateStatus === undefined || jwtSecretUpdateStatus === JwtSecretUpdateStatus.Updated
  // Get the API service
<<<<<<< HEAD
  const apiService = (settings?.services ?? []).find(
    (x: any) => x.app.id == DEFAULT_PROJECT_API_SERVICE_ID
  )
=======
  const apiService = (services ?? []).find((x: any) => x.app.id == DEFAULT_PROJECT_API_SERVICE_ID)
>>>>>>> 1271356a
  const apiKeys = apiService?.service_api_keys ?? []
  // api keys should not be empty. However it can be populated with a delay on project creation
  const isApiKeysEmpty = apiKeys.length === 0

  return (
    <Panel
      title={
        <div className="space-y-3">
          <h5 className="text-base">Project API keys</h5>
          <p className="text-sm text-scale-1000">
            Your API is secured behind an API gateway which requires an API Key for every request.
            <br />
            You can use the keys below to use Supabase client libraries.
          </p>
        </div>
      }
    >
      {isProjectSettingsError || isJwtSecretUpdateStatusError ? (
        <div className="flex items-center justify-center py-8 space-x-2">
          <IconAlertCircle size={16} strokeWidth={1.5} />
          <p className="text-sm text-scale-1100">
            {isProjectSettingsError ? 'Failed to retrieve API keys' : 'Failed to update JWT secret'}
          </p>
        </div>
      ) : isApiKeysEmpty || isProjectSettingsLoading || isJwtSecretUpdateStatusLoading ? (
        <div className="flex items-center justify-center py-8 space-x-2">
          <IconLoader className="animate-spin" size={16} strokeWidth={1.5} />
          <p className="text-sm text-scale-1100">
            {isProjectSettingsLoading || isApiKeysEmpty
              ? 'Retrieving API keys'
              : 'JWT secret is being updated'}
          </p>
        </div>
      ) : (
        apiKeys.map((x: any, i: number) => (
          <Panel.Content
            key={x.api_key}
            className={
              i >= 1 &&
              'border-t border-panel-border-interior-light dark:border-panel-border-interior-dark'
            }
          >
            <Input
              readOnly
              disabled
              layout="horizontal"
              className="input-mono"
              // @ts-ignore
              label={
                <>
                  {x.tags?.split(',').map((x: any, i: number) => (
                    <code key={`${x}${i}`} className="text-xs text-code">
                      {x}
                    </code>
                  ))}
                  {x.tags === 'service_role' && (
                    <>
<<<<<<< HEAD
                      <code className="text-xs text-white bg-red-900">{'secret'}</code>
=======
                      <code className="bg-red-900 text-xs text-white">secret</code>
>>>>>>> 1271356a
                    </>
                  )}
                  {x.tags === 'anon' && <code className="text-xs text-code">public</code>}
                </>
              }
              copy={canReadAPIKeys && isNotUpdatingJwtSecret}
              reveal={x.tags !== 'anon' && canReadAPIKeys && isNotUpdatingJwtSecret}
              value={
                !canReadAPIKeys
                  ? 'You need additional permissions to view API keys'
                  : jwtSecretUpdateStatus === JwtSecretUpdateStatus.Failed
                  ? 'JWT secret update failed, new API key may have issues'
                  : jwtSecretUpdateStatus === JwtSecretUpdateStatus.Updating
                  ? 'Updating JWT secret...'
                  : x.api_key
              }
              onChange={() => {}}
              descriptionText={
                x.tags === 'service_role'
                  ? 'This key has the ability to bypass Row Level Security. Never share it publicly.'
                  : 'This key is safe to use in a browser if you have enabled Row Level Security for your tables and configured policies.'
              }
            />
          </Panel.Content>
        ))
      )}
    </Panel>
  )
}
export default DisplayApiSettings<|MERGE_RESOLUTION|>--- conflicted
+++ resolved
@@ -2,11 +2,6 @@
 import { JwtSecretUpdateStatus } from '@supabase/shared-types/out/events'
 import { IconAlertCircle, IconLoader, Input } from 'ui'
 
-<<<<<<< HEAD
-=======
-import { DEFAULT_PROJECT_API_SERVICE_ID } from 'lib/constants'
-import { checkPermissions, useJwtSecretUpdateStatus, useProjectSettings } from 'hooks'
->>>>>>> 1271356a
 import Panel from 'components/ui/Panel'
 import { useProjectSettingsQuery } from 'data/config/project-settings-query'
 import { useJwtSecretUpdatingStatusQuery } from 'data/config/jwt-secret-updating-status-query'
@@ -17,14 +12,10 @@
   const { ref: projectRef } = useParams()
 
   const {
-    services,
+    data: settings,
     isError: isProjectSettingsError,
     isLoading: isProjectSettingsLoading,
-<<<<<<< HEAD
   } = useProjectSettingsQuery({ projectRef })
-=======
-  } = useProjectSettings(ref as string | undefined)
->>>>>>> 1271356a
   const {
     data,
     isError: isJwtSecretUpdateStatusError,
@@ -37,13 +28,9 @@
   const isNotUpdatingJwtSecret =
     jwtSecretUpdateStatus === undefined || jwtSecretUpdateStatus === JwtSecretUpdateStatus.Updated
   // Get the API service
-<<<<<<< HEAD
   const apiService = (settings?.services ?? []).find(
     (x: any) => x.app.id == DEFAULT_PROJECT_API_SERVICE_ID
   )
-=======
-  const apiService = (services ?? []).find((x: any) => x.app.id == DEFAULT_PROJECT_API_SERVICE_ID)
->>>>>>> 1271356a
   const apiKeys = apiService?.service_api_keys ?? []
   // api keys should not be empty. However it can be populated with a delay on project creation
   const isApiKeysEmpty = apiKeys.length === 0
@@ -101,11 +88,7 @@
                   ))}
                   {x.tags === 'service_role' && (
                     <>
-<<<<<<< HEAD
-                      <code className="text-xs text-white bg-red-900">{'secret'}</code>
-=======
                       <code className="bg-red-900 text-xs text-white">secret</code>
->>>>>>> 1271356a
                     </>
                   )}
                   {x.tags === 'anon' && <code className="text-xs text-code">public</code>}
