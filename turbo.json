--- conflicted
+++ resolved
@@ -35,13 +35,10 @@
         "AUTH_JWT_SECRET",
         "DEFAULT_ORGANIZATION_NAME",
         "DEFAULT_PROJECT_NAME",
-<<<<<<< HEAD
         "DOCKER_CONTAINER",
-=======
         "DOCS_GITHUB_APP_ID",
         "DOCS_GITHUB_APP_INSTALLATION_ID",
         "DOCS_GITHUB_APP_PRIVATE_KEY",
->>>>>>> d7f92e4d
         "LOGFLARE_API_KEY",
         "LOGFLARE_URL",
         "NEXT_PUBLIC_*",
