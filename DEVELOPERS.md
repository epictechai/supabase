# Developing Supabase

- [Development Setup](#development-setup)
  - [Installing Dependencies](#installing-dependencies)
  - [Forking Supabase on GitHub](#forking-supabase-on-github)
- [Building Supabase](#building-supabase)
  - [Choosing Directory](#choosing-directory)
- [Start a Development Server](#start-a-development-server)
  - [Supabase Website Development Server](#supabase-website-development-server)
  - [Supabase Docs Development Server](#supabase-docs-development-server)
  - [Supabase Studio Development Server](#supabase-studio-development-server)
- [Finally](#finally)
- [Community Channels](#community-channels)
- [Monorepo](#monorepo)
  - [Development](#development)

## Development Setup

First off, thanks for your interest in Supabase and for wanting to contribute! before you begin, read the [code of conduct](https://github.com/supabase/.github/blob/main/CODE_OF_CONDUCT.md) and check out the [existing issues](https://github.com/supabase/supabase/issues). This document describes how to set up your development environment to build and test Supabase.

### Installing Dependencies

Before you can build Supabase, you must install and configure the following dependencies on your
machine:

- [Git](http://git-scm.com/)

- [Node.js v16.x (LTS)](http://nodejs.org)

- [npm](https://www.npmjs.com/) version 7+.

### Forking Supabase on GitHub

To contribute code to Supabase, you must fork the [Supabase Repository](https://github.com/supabase/supabase). After you fork the repository, you may now begin editing the source code.

## Building Supabase

To build Supabase, you clone the source code repository:

2. Clone your GitHub forked repository:

   ```sh
   git clone https://github.com/<github_username>/supabase.git
   ```

3. Go to the Supabase directory:
   ```sh
   cd supabase
   ```

### Choosing Directory

Before you start a development server, you must choose if you want to work on the [Supabase Website](https://supabase.com), [Supabase Docs](https://supabase.com/docs), or [Supabase Studio](https://app.supabase.io).

1. Go to the [Supabase Website](https://supabase.com) directory
<<<<<<< HEAD

   ```sh
   cd www
   ```

   Go to the [Supabase Docs](https://supabase.com/docs/) directory

   ```sh
   cd web
   ```

   Go to the [Supabase Studio](https://app.supabase.io) directory

   ```sh
   cd studio
   ```
=======
    ```sh
    cd www
    ```
    Go to the [Supabase Docs](https://supabase.com/docs) directory
    ```sh
    cd web
    ```
    Go to the [Supabase Studio](https://app.supabase.io) directory
    ```sh
    cd studio
    ```
>>>>>>> 950d6378

2. Install npm dependencies:

   npm

   ```sh
   npm install
   ```

   or with yarn

   ```sh
   yarn install
   ```

## Start a Development Server

To debug code, and to see changes in real time, it is often useful to have a local HTTP server. Click one of the three links below to choose which development server you want to start.

- [Supabase Website](#Supabase-Website-Development-Server)
- [Supabase Docs](#Supabase-Docs-Development-Server)
- [Supabase Studio](#Supabase-Studio-Development-Server)

### Supabase Website Development Server

1. Start development server

   npm

   ```sh
   npm run dev
   ```

   or with yarn

   ```sh
   yarn dev
   ```

2. To access the local server, enter the following URL into your web browser:

   ```sh
   http://localhost:3000/
   ```

### Supabase Docs Development Server

1. Build development server

   npm

   ```sh
   npm run build
   ```

   or with yarn

   ```sh
   yarn build
   ```

2. Start development server

   npm

   ```sh
   npm run start
   ```

   or with yarn

   ```sh
   yarn start
   ```

3. To access the local server, enter the following URL into your web browser:

   ```sh
   http://localhost:3005/docs
   ```

### Supabase Studio Development Server

1. Start development server

   npm

   ```sh
   npm run dev
   ```

   or with yarn

   ```sh
   yarn dev
   ```

2. To access the local server, enter the following URL into your web browser:

   ```sh
   http://localhost:8082/
   ```

For more information on Supabase Studio, see the [Supabase Studio readme](./studio/README.md).

## Finally

After making your changes to the file(s) you'd like to update, it's time to open a pull request. Once you submit your pull request, others from the Supabase team/community will review it with you.

Did you have an issue, like a merge conflict, or don't know how to open a pull request? Check out [GitHub's pull request](https://docs.github.com/en/pull-requests/collaborating-with-pull-requests) tutorial on how to resolve merge conflicts and other issues. Once your PR has been merged, you will be proudly listed as a contributor in the [contributor chart](https://github.com/supabase/supabase/graphs/contributors)

## Community Channels

Stuck somewhere? Have any questions? please join the [Discord Community Server](https://discord.supabase.com/) or the [Github Discussions](https://github.com/supabase/supabase/discussions). We are here to help!

## Monorepo

This is a monorepo, using Turborepo. You must be using NPM 7 or higher.

- Install a package: `npm install <package name> -w=<workspace to install in>`. eg:
  - `npm install @supabase/ui -w ui`: installs into `./packages/ui`
  - `npm install @supabase/ui -w docs`: installs into `./packages/docs`

### Development

`npm run dev`

- www: http://localhost:3000
- docs: http://localhost:3001
- forum: http://localhost:3002 - pulls all our github discussions into a nextjs site. Temporary/POC
- tutorial: http://localhost:3003 - pulls all our DEV articles (which community members can write) into a nextjs site. Temporary/POC<|MERGE_RESOLUTION|>--- conflicted
+++ resolved
@@ -53,13 +53,12 @@
 Before you start a development server, you must choose if you want to work on the [Supabase Website](https://supabase.com), [Supabase Docs](https://supabase.com/docs), or [Supabase Studio](https://app.supabase.io).
 
 1. Go to the [Supabase Website](https://supabase.com) directory
-<<<<<<< HEAD
 
    ```sh
    cd www
    ```
 
-   Go to the [Supabase Docs](https://supabase.com/docs/) directory
+   Go to the [Supabase Docs](https://supabase.com/docs) directory
 
    ```sh
    cd web
@@ -70,19 +69,6 @@
    ```sh
    cd studio
    ```
-=======
-    ```sh
-    cd www
-    ```
-    Go to the [Supabase Docs](https://supabase.com/docs) directory
-    ```sh
-    cd web
-    ```
-    Go to the [Supabase Studio](https://app.supabase.io) directory
-    ```sh
-    cd studio
-    ```
->>>>>>> 950d6378
 
 2. Install npm dependencies:
 
