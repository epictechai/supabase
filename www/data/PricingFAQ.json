[
  {
    "question": "When will I be billed?",
    "answer": "Billing will go live from the 7th of April. Once live, we will give you 2 weeks notice to confirm you are happy to start paying for projects. For subsequent new projects on a paid tier you will be charged immediately"
  },
  {
    "question": "How can I monitor my usage and billing?",
    "answer": "You can view your usage and billing in your project settings on the Dashboard"
  },
  {
    "question": "Can I cap my usage so my bill doesn't run over?",
    "answer": "Not yet, however we do not \"automatically\" upgrade you. This is to prevent surprise bill spikes. We have soft limits meaning if you do go over we will not automatically bill you. We will reach out first to discuss moving up a tier. What are soft limits? Soft limits mean if you cross your usage tier we will let you know and give you a grace period without charging you for exceeding your limits. We will email you to discuss moving up a tier and you will not be charged until you agree to move up a tier. If you do not respond, or do want to move up a tier and continue to exceed your limits then we may have to limit your projects consumption."
  },
  {
<<<<<<< HEAD
    "question": "How do I know which tier I need before I even finish building my project?",
=======
    "question": "How do i know which tier i need before i even finish building my project?",
>>>>>>> 8d9121b7
    "answer": "Start on the free tier and see what happens. We have soft limits and will reach out to you to let you know if you need to upgrade to a higher tier."
  },
  {
    "question": "I'm worried I could end up with a huge bill at the end of the month",
    "answer": "Your bill will not automatically run over the tier you have selected. We have soft limits meaning if you do go over we will not automatically bill you for the overrun. We will reach out first to discuss moving up a tier."
  },
  {
    "question": "Is there a way for me to learn about Supabase without being billed?",
    "answer": "Yes, you can use the free tier."
  },
  {
    "question": "How do I upgrade or downgrade my tier?",
    "answer": "Email us at <support@supabase.io>[](mailto:support@supabase.io)"
  },
  {
    "question": "Will I hit any kind of API limits?",
    "answer": "There are no API limits. For Free and Pro tiers we have allocated you a database which you are free to use as much as you need to within the resources listed for that tier."
  },
  {
    "question": "What happens if I run over my limits for a feature?",
    "answer": "We have a soft limits policy so if you do run over we will reach out to you with a grace period for you to make a decision on your project and upgrading a tier. This means your application will remain live and you will not automatically be billed more."
  },
  {
    "question": "Are you going to change your pricing in the future?",
    "answer": "Our pricing is in Beta. You can read more about our decisions in our blog on pricing here. Pricing may change in the future, however as a team of developers we are committed to pricing being as developer friendly as possible."
  },
  {
    "question": "I read that you are giving credits to users who sign up during beta, do I get those?",
    "answer": "If you signed up before the end of launch week we will issue credits for the Pro tier. You can claim them by getting in touch on <support@supabase.io>[](mailto:support@supabase.io)."
  },
  {
    "question": "What if I want to cancel my monthly subscription?",
    "answer": "Simply delete your project within the Dashboard and your subscription will be cancelled."
  },
  {
<<<<<<< HEAD
    "question": "If I pay annually and cancel my project, what happens?",
    "answer": "We don't have annual billing at this stage."
  },
  {
    "question": "Do I get a notification if I am approaching my usage limits?",
=======
    "question": "Do i get a notification if i am approaching my usage limits?",
>>>>>>> 8d9121b7
    "answer": "Yes, we will email you when you are within 20% of your tier limits."
  },
  {
    "question": "If I hit the resource limits for my tier what happens to my project? ? Does it shut down?",
    "answer": "We have a soft limits policy so if you do run over we will reach out to you with a grace period for you to make a decision on your project and upgrading a tier. This means your project will remain live and you will not automatically be billed more."
  },
  {
    "question": "If I exceed my limits, do I just get charged \"Overage\" for the items I use?",
    "answer": "We have soft limits so we will reach out if you exceed resource limits on the Pro Tier. Your project plan will need to move to the Usage based pricing. We will work with you in advance to understand your project cost forecasts."
  },
  {
<<<<<<< HEAD
    "question": "Do you automatically upgrade my tier if I cross my usage limits?",
    "answer": "No, we have a soft limits policy so if you do run over we will reach out to you with a grace period for you to make a decision on your project and upgrading a tier. This means your application will remain live and you will not automatically be billed the next tier without your permission."
  },
  {
    "question": "I need more than the Pro tier, what do I need to do?",
    "answer": "Contact us via <support@supabase.io>[](mailto:support@supabase.io) and we will be happy to help you upgrade."
=======
    "question": "I need more than the Pro tier, what do i need to do?",
    "answer": "Contact us via <support@supabase.io>[mailto](mailto:support@supabase.io) and we will be happy to help you upgrade."
>>>>>>> 8d9121b7
  },
  {
    "question": "I have special database requirements, can I request a larger server?",
    "answer": "Contact us via <support@supabase.io>[](mailto:support@supabase.io) and we will be happy to help you upgrade."
  },
  {
    "question": "What happens if I need to transfer my project to someone else in future?",
    "answer": "Contact us via <support@supabase.io>[](mailto:support@supabase.io) and we will be happy to help migrate your project to a new / another account."
  },
  {
    "question": "Do you offer a free trial?",
    "answer": "We offer a Free Tier. If you signed up during beta you may be eligible for free credits. If you need more than the Pro Tier we can discuss,  Allowing you try out and develop with Supabase before _making a longer term commitment_ you scale up your project."
  },
  {
    "question": "What kind of support will I receive?",
    "answer": "Support depends on your tier. Free Tier: community support. Pro Tier: email support. Pay As You Go: dedicated support."
  },
  {
    "question": "Do you offer discounts or deals for non-profits and educational institutions or students?",
    "answer": "We have the free tier which you are welcome to take advantage of. If you need more than the free tier you can reach out to us <here>[mailto](mailto:support@supabase.io) for our consideration of merit on a case by case basis."
  },
  {
    "question": "Do you cater to enterprise contracts, support, or dedicated infrastructure hosting?",
    "answer": "Yes. Contact us via <support@supabase.io>[](mailto:support@supabase.io) and we will be happy to discuss your needs."
  },
  {
<<<<<<< HEAD
    "question": "What if I need to deploy my project under certain regulatory constraints e.g. govcloud, HIPAA?",
    "answer": "Yes. Contact us via <support@supabase.io>[](mailto:support@supabase.io) and we will be happy to discuss your needs."
  },
  {
    "question": "Where can I find Privacy and Terms of Use information for Supabase?",
    "answer": "You can check out our privacy policy [here](https://supabase.io/docs/company/privacy) and terms of service [here](https://supabase.io/docs/company/terms)."
=======
    "question": "Where can i find Privacy and Terms of Use information for Supabase?",
    "answer": "You can check out our privacy policy here [here](https://supabase.io/docs/company/privacy) and terms of service [here](https://supabase.io/docs/company/terms)."
>>>>>>> 8d9121b7
  },
  {
    "question": "What is the largest sized file I can deploy to storage?",
    "answer": "A big cat like a Lion or Siberian tiger, also Ligers are fine. If you are uploading via the dashboard there is a 50mb limit."
  },
  {
    "question": "Are there any limits for data egress?",
    "answer": "For Free Tier the limit is 2Gb, for Pro Tier it is 200Gb. There are no limits on Pay as you Go."
  },
  {
    "question": "What is the largest database I can deploy to a hobby Free Tier? Is there a limit on the number of rows?",
    "answer": "You can make a project with a 500 Mb Database and 1 GB File Storage on the Free Tier. You can see our full breakdown of our pricing tiers and features here."
  },
  {
    "question": "What if I need one project for development and one for production?",
    "answer": "We are working on multi-environment projects. For now, you can create a project for your development backend and production backend. We give you four free projects as part of our free tier. This means you could have two development and two production servers as part of your free tier."
  },
  {
    "question": "Can I self host Supabase for free?",
    "answer": "Yes, our Docker setup can be found [here](https://github.com/supabase/supabase), or in our [CLI](https://github.com/supabase/cli). Note that our Dashboard is not available in the Docker set up."
  },
  {
    "question": "Is there a cap on the number of projects in the Free Tier?",
    "answer": "Yes, on the Free Tier we will give you the ability to have two organisations with up to two projects per organisation. We see this meaning that you can either make four hobby projects or two projects with a development and production Supabase back-end for each."
  }
]<|MERGE_RESOLUTION|>--- conflicted
+++ resolved
@@ -12,11 +12,7 @@
     "answer": "Not yet, however we do not \"automatically\" upgrade you. This is to prevent surprise bill spikes. We have soft limits meaning if you do go over we will not automatically bill you. We will reach out first to discuss moving up a tier. What are soft limits? Soft limits mean if you cross your usage tier we will let you know and give you a grace period without charging you for exceeding your limits. We will email you to discuss moving up a tier and you will not be charged until you agree to move up a tier. If you do not respond, or do want to move up a tier and continue to exceed your limits then we may have to limit your projects consumption."
   },
   {
-<<<<<<< HEAD
-    "question": "How do I know which tier I need before I even finish building my project?",
-=======
     "question": "How do i know which tier i need before i even finish building my project?",
->>>>>>> 8d9121b7
     "answer": "Start on the free tier and see what happens. We have soft limits and will reach out to you to let you know if you need to upgrade to a higher tier."
   },
   {
@@ -52,15 +48,7 @@
     "answer": "Simply delete your project within the Dashboard and your subscription will be cancelled."
   },
   {
-<<<<<<< HEAD
-    "question": "If I pay annually and cancel my project, what happens?",
-    "answer": "We don't have annual billing at this stage."
-  },
-  {
-    "question": "Do I get a notification if I am approaching my usage limits?",
-=======
     "question": "Do i get a notification if i am approaching my usage limits?",
->>>>>>> 8d9121b7
     "answer": "Yes, we will email you when you are within 20% of your tier limits."
   },
   {
@@ -72,17 +60,8 @@
     "answer": "We have soft limits so we will reach out if you exceed resource limits on the Pro Tier. Your project plan will need to move to the Usage based pricing. We will work with you in advance to understand your project cost forecasts."
   },
   {
-<<<<<<< HEAD
-    "question": "Do you automatically upgrade my tier if I cross my usage limits?",
-    "answer": "No, we have a soft limits policy so if you do run over we will reach out to you with a grace period for you to make a decision on your project and upgrading a tier. This means your application will remain live and you will not automatically be billed the next tier without your permission."
-  },
-  {
-    "question": "I need more than the Pro tier, what do I need to do?",
-    "answer": "Contact us via <support@supabase.io>[](mailto:support@supabase.io) and we will be happy to help you upgrade."
-=======
     "question": "I need more than the Pro tier, what do i need to do?",
     "answer": "Contact us via <support@supabase.io>[mailto](mailto:support@supabase.io) and we will be happy to help you upgrade."
->>>>>>> 8d9121b7
   },
   {
     "question": "I have special database requirements, can I request a larger server?",
@@ -109,17 +88,8 @@
     "answer": "Yes. Contact us via <support@supabase.io>[](mailto:support@supabase.io) and we will be happy to discuss your needs."
   },
   {
-<<<<<<< HEAD
-    "question": "What if I need to deploy my project under certain regulatory constraints e.g. govcloud, HIPAA?",
-    "answer": "Yes. Contact us via <support@supabase.io>[](mailto:support@supabase.io) and we will be happy to discuss your needs."
-  },
-  {
-    "question": "Where can I find Privacy and Terms of Use information for Supabase?",
-    "answer": "You can check out our privacy policy [here](https://supabase.io/docs/company/privacy) and terms of service [here](https://supabase.io/docs/company/terms)."
-=======
     "question": "Where can i find Privacy and Terms of Use information for Supabase?",
     "answer": "You can check out our privacy policy here [here](https://supabase.io/docs/company/privacy) and terms of service [here](https://supabase.io/docs/company/terms)."
->>>>>>> 8d9121b7
   },
   {
     "question": "What is the largest sized file I can deploy to storage?",
